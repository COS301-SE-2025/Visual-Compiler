--- conflicted
+++ resolved
@@ -12,8 +12,6 @@
 </div>
 
 <br>
-<<<<<<< HEAD
-=======
 <br>
 
 <div align="center">
@@ -25,7 +23,6 @@
 <br>
 
 <h2 align="center">Technology Stack</h2>
->>>>>>> 74110b73
 
 <div align="center">
     <h2>Project Boards</h2>
@@ -39,37 +36,6 @@
 <h2 align="center">Documentation and Resources</h2>
 
 <div align="center">
-<<<<<<< HEAD
-    <h2>Repository Structure</h2>
-</div>
-
-```
-    ├───📁.github
-    │   └───📁workflows
-    ├───📁assets
-    ├───📄docker-compose.yml
-    ├───📁docs
-    ├───📁logs
-    └───📁visual-compiler
-        ├───📁backend
-        │   ├───📁api
-        │   │   ├───📁handlers
-        │   │   ├───📁routers
-        │   │   └───📁tests
-        │   └───📁core
-        │       ├───📁db
-        │       ├───📁services
-        │       └───📁tests
-        ├───📁frontend
-        │   └───📁ui
-        │       ├───📁.svelte-kit
-        │       ├───📁src
-        │       │   ├───📁lib
-        │       │   └───📁routes
-        │       └───📁tests
-        └───📁tests
-```
-=======
     <table style="border-width: 1px;">
     <tr>
         <td><a href="https://www.canva.com/design/DAGrSSVK-QU/i083d2b_sUAxhoaNYEf4iQ/view?utm_content=DAGrSSVK-QU&utm_campaign=designshare&utm_medium=link2&utm_source=uniquelinks&utlId=h6a916b7fee">Presentation</a></td>
@@ -138,7 +104,6 @@
         </tr>
     </table>
 </div>
->>>>>>> 74110b73
 
 <br>
 
