<script lang="ts">
	export let source_code: string;
	import { AddToast } from '$lib/stores/toast';
	import { createEventDispatcher } from 'svelte';
	import { projectName } from '$lib/stores/project';
	import { get } from 'svelte/store'; 

	const dispatch = createEventDispatcher();

	let rules = [{ tokenSequence: '', lines: [''] }];
	let isSubmitted = false;
	let translationSuccessful = false;
	let show_default_rules = false;

	// --- DEFAULT RULES DATA ---
	const DEFAULT_TRANSLATION_RULES = [
		{
<<<<<<< HEAD
			tokenSequence: 'KEYWORD, IDENTIFIER, ASSIGNMENT, INTEGER, DELIMITER',
			lines: ['add     rax, {INTEGER}', 'mov     [{IDENTIFIER}], rax']
		},
		{
			tokenSequence: 'KEYWORD, IDENTIFIER, OPEN_BRACKET, KEYWORD, IDENTIFIER, CLOSE_BRACKET, OPEN_SCOPE, IDENTIFIER, ASSIGNMENT, IDENTIFIER, OPERATOR, INTEGER, DELIMITER, KEYWORD, IDENTIFIER, DELIMITER, CLOSE_SCOPE',
			lines: ['func {IDENTIFIER}:', '     mov     rbx, [{IDENTIFIER}]', '     add     rbx, {INTEGER}', '     mov     [{IDENTIFIER}], rbx', '     return']
		},
		{
			tokenSequence: 'CONTROL, IDENTIFIER, CONTROL, OPEN_BRACKET, INTEGER, CLOSE_BRACKET, OPEN_SCOPE, IDENTIFIER, ASSIGNMENT, IDENTIFIER, OPEN_BRACKET, IDENTIFIER, CLOSE_BRACKET, DELIMITER, KEYWORD, OPEN_BRACKET, IDENTIFIER, CLOSE_BRACKET, DELIMITER, CLOSE_SCOPE',
			lines: ['func {CONTROL}:', '     jump    [{IDENTIFIER}], {INTEGER}', '     param   rcx, [{IDENTIFIER}]', '     call    {IDENTIFIER}', '     print   [{IDENTIFIER}]']
		},
=======
			tokenSequence: 'KEYWORD, IDENTIFIER, ASSIGNMENT, INTEGER, OPERATOR, INTEGER, SEPARATOR',
			lines: ['mov \t rax, {INTEGER}', 'add \t rax, {INTEGER}', 'mov \t [{IDENTIFIER}], rax']
		},
		{
			tokenSequence: 'KEYWORD, IDENTIFIER, OPEN_BRACKETS, KEYWORD, IDENTIFIER, CLOSE_BRACKETS, OPEN_SCOPE, KEYWORD, IDENTIFIER, ASSIGNMENT, IDENTIFIER, SEPARATOR, KEYWORD, IDENTIFIER, SEPARATOR, CLOSE_SCOPE',
			lines: ['(more code here)']
		}
>>>>>>> 1fbb98e7
	];

	/**
	 * addRule
	 * @description Adds a new, empty translation rule block to the list.
	 * @param {void}
	 * @returns {void}
	 */
	function addRule() {
		rules = [...rules, { tokenSequence: '', lines: [''] }];
		isSubmitted = false;
	}

	/**
	 * removeRule
	 * @description Removes a translation rule block by its index.
	 * @param {number} ruleIndex - The index of the rule to remove.
	 * @returns {void}
	 */
	function removeRule(ruleIndex: number) {
		if (rules.length > 1) {
			rules = rules.filter((_, i) => i !== ruleIndex);
			isSubmitted = false;
		}
	}

	/**
	 * addLine
	 * @description Adds a new, empty line to a specific rule.
	 * @param {number} ruleIndex - The index of the rule to add a line to.
	 * @returns {void}
	 */
	function addLine(ruleIndex: number) {
		rules[ruleIndex].lines = [...rules[ruleIndex].lines, ''];
		rules = rules;
		isSubmitted = false;
	}

	/**
	 * removeLine
	 * @description Removes a specific line from a rule.
	 * @param {number} ruleIndex - The index of the rule containing the line.
	 * @param {number} lineIndex - The index of the line to remove.
	 * @returns {void}
	 */
	function removeLine(ruleIndex: number, lineIndex: number) {
		if (rules[ruleIndex].lines.length > 1) {
			rules[ruleIndex].lines = rules[ruleIndex].lines.filter((_, i) => i !== lineIndex);
			rules = rules;
			isSubmitted = false;
		}
	}

	/**
	 * insertDefaultRules
	 * @description Populates the editor with pre-defined example translation rules.
	 * @param {void}
	 * @returns {void}
	 */
	function insertDefaultRules() {
		rules = JSON.parse(JSON.stringify(DEFAULT_TRANSLATION_RULES));
		show_default_rules = true;
		isSubmitted = false;
	}

	/**
	 * removeDefaultRules
	 * @description Clears the editor and removes the example rules.
	 * @param {void}
	 * @returns {void}
	 */
	function removeDefaultRules() {
		rules = [{ tokenSequence: '', lines: [''] }];
		show_default_rules = false;
		isSubmitted = false;
	}

	/**
	 * handleSubmit
	 * @description Validates the user's input and submits the translation rules to the backend.
	 * @param {void}
	 * @returns {Promise<void>}
	 */
	async function handleSubmit() {
		const user_id = localStorage.getItem('user_id');
		const project = get(projectName);
		if (!user_id) {
			AddToast('Authentication required: Please log in to save translation rules', 'error');
			return;
		}
		if (!project) {
            AddToast('No project selected: Please select or create a project first', 'error');
            return;
        }

		const isValid = rules.every(
			(rule) => rule.tokenSequence.trim() !== '' && rule.lines.every((line) => line.trim() !== '')
		);

		if (!isValid) {
			AddToast('Incomplete rules: Please fill in all token sequence and translation line fields', 'error');
			return;
		}

		const apiPayload = {
			users_id: user_id,
			project_name: get(projectName),
			translation_rules: rules.map((rule) => ({
				sequence: [rule.tokenSequence],
				translation: rule.lines
			}))
		};

		if (apiPayload.translation_rules.length === 0) {
			AddToast('No translation rules: Please add at least one translation rule before submitting', 'error');
			return;
		}

		console.log('Submitting translation input:', JSON.stringify(apiPayload, null, 2));

		try {
			const response = await fetch('http://localhost:8080/api/translating/readRules', {
				method: 'POST',
				headers: { 'Content-Type': 'application/json' },
				body: JSON.stringify(apiPayload)
			});

			if (!response.ok) {
				const errorData = await response.json();
				throw new Error(errorData.details || 'Failed to submit translation rules.');
			}

			const result = await response.json();
			AddToast('Translation rules saved successfully! Ready to translate your code', 'success');
			isSubmitted = true;
		} catch (error: any) {
			console.error('Rule submission Error:', error);
			AddToast('Rule submission failed: ' + (error.message || 'Please check your connection and try again'), 'error');
		}
	}

	/**
	 * handleTranslate
	 * @description Initiates the final translation process using the submitted rules.
	 * @param {void}
	 * @returns {Promise<void>}
	 */
	async function handleTranslate() {
		const user_id = localStorage.getItem('user_id');
		const project = get(projectName);
		if (!user_id) {
			AddToast('Authentication required: Please log in to perform translation', 'error');
			return;
		}
		if (!project) {
            AddToast('No project selected: Please select or create a project first', 'error');
            return;
        }

		console.log('Requesting final translation from backend...');

		try {
			const response = await fetch('http://localhost:8080/api/translating/translate', {
				method: 'POST',
				headers: { 'Content-Type': 'application/json' },
				body: JSON.stringify({ users_id: user_id, project_name: project }) 
			});

			if (!response.ok) {
				const errorData = await response.json();
				throw new Error(errorData.details || 'Failed to translate code.');
			}

			const result = await response.json();
			AddToast('Translation complete! Your code has been successfully translated', 'success');
			translationSuccessful = true;

			// Dispatch the translated code to the parent component
			dispatch('translationreceived', result.code);
		} catch (error: any) {
			console.error('Translation Error:', error);
			// Dispatch a new event for the error
			dispatch('translationerror', error);
			AddToast('Translation failed: ' + (error.message || 'Unable to translate code. Please check your rules and try again'), 'error');
		}
	}
</script>

<div class="inspector-container">
	<div class="header-container">
		<h1 class="heading">TRANSLATING</h1>
		<button
			class="default-toggle-btn"
			class:selected={show_default_rules}
			on:click={show_default_rules ? removeDefaultRules : insertDefaultRules}
			type="button"
			aria-label={show_default_rules ? 'Remove default rules' : 'Insert default rules'}
			title={show_default_rules ? 'Remove default rules' : 'Insert default rules'}
		>
			<span class="icon">{show_default_rules ? '🧹' : '🪄'}</span>
		</button>
	</div>
	<div class="section">
		<h3 class="section-heading1">Source Code</h3>
		<div class="code-block-wrapper">
			<pre class="code-block">{source_code || 'No source code available.'}</pre>
		</div>
	</div>

	<div class="instructions-section">
		<div class="instructions-content">
			<h4 class="instructions-header">Instructions</h4>
			<p class="instructions-text">
				Enter translation rules with a sequence of tokens and their corresponding target code. Link the token types in the target code using &#123; and &#125; on either side.
			</p>
		</div>
	</div>

	<div class="section">
		<h2 class="section-heading">Translation Rules</h2>
		<div class="rules-container">
			{#each rules as rule, ruleIndex}
				<div class="rule-block">
					<div class="form-group">
						<div class="rule-header">
							<label class="form-label" for="token-seq-{ruleIndex}" style="margin-right: auto;"
								>Token Sequence</label
							>
							<button
								class="remove-btn"
								on:click={() => removeRule(ruleIndex)}
								disabled={rules.length <= 1}
								title="Remove Rule"
								style="margin-left: auto;"
							>
								✕
							</button>
						</div>
						<input
							type="text"
							class="input-field"
							id="token-seq-{ruleIndex}"
							bind:value={rule.tokenSequence}
							placeholder="Enter token sequence"
						/>
					</div>
					<div style="display: flex; justify-content: center; align-items: center; margin: 0.1rem 0;">
						<span style="font-size: 2rem; color: #888;">&#8595;</span>
					</div>

					{#each rule.lines as line, lineIndex}
						<div class="line-group">
							<input
								type="text"
								class="input-field"
								id="line-{ruleIndex}-{lineIndex}"
								bind:value={rules[ruleIndex].lines[lineIndex]}
								placeholder="Line {lineIndex + 1}"
							/>
							<button
								class="remove-line-btn"
								on:click={() => removeLine(ruleIndex, lineIndex)}
								disabled={rule.lines.length <= 1}
								title="Remove Line"
								aria-label="Remove Line"
								><svg
									xmlns="http://www.w3.org/2000/svg"
									width="18"
									height="18"
									viewBox="0 0 24 24"
									fill="none"
									stroke="currentColor"
									stroke-width="2"
									stroke-linecap="round"
									stroke-linejoin="round"
									><polyline points="3 6 5 6 21 6" /><path
										d="M19 6v14a2 2 0 0 1-2 2H7a2 2 0 0 1-2-2V6m3 0V4a2 2 0 0 1 2-2h4a2 2 0 0 1 2 2v2"
									/><line x1="10" y1="11" x2="10" y2="17" /><line
										x1="14"
										y1="11"
										x2="14"
										y2="17"
									/></svg
								></button
							>
						</div>
					{/each}
					<button class="add-line" on:click={() => addLine(ruleIndex)}>+ Add Line</button>
				</div>
			{/each}
			<div>
				<button class="add-rule-btn" on:click={addRule}>+ Add New Rule</button>
				<button class="action-btn submit" on:click={handleSubmit}> Submit Rules </button>
			</div>
		</div>
	</div>

	<div class="actions">
		{#if isSubmitted}
			<button class="action-btn translate" on:click={handleTranslate}> Translate Code </button>
		{/if}
	</div>
</div>

<style>
	:root {
		--bg-primary: white;
		--bg-secondary: #eee;
		--bg-tertiary: #4a5568;
		--text-primary: black;
		--text-secondary: #a0aec0;
		--accent-blue: #3182ce;
		--accent-green: #38a169;
		--accent-red: #e53e3e;
		--accent-purple: #805ad5;
		--accent-orange: #6c757d;
		--border-color: #4a5568;
		--font-sans: -apple-system, BlinkMacSystemFont, 'Segoe UI', Roboto, Helvetica, Arial,
			sans-serif;
	}

	.inspector-container {
		display: flex;
		flex-direction: column;
		gap: 1.5rem;
		padding: 1.5rem;
		font-family: var(--font-sans);
		background-color: var(--bg-primary);
		color: var(--text-primary);
	}

	.header-container {
		display: flex;
		justify-content: center;
		align-items: center;
		position: relative;
	}

    .instructions-section {
		margin-top: 0.8rem;
		margin-bottom: 0.5rem;
		background: #f8f9fa;
		border-radius: 8px;
		border-left: 4px solid #bed2e6;
		transition: background-color 0.3s ease, border-color 0.3s ease;
	}

	.instructions-content {
		padding: 1.25rem 1.5rem;
	}

	.instructions-header {
		margin: 0 0 0.75rem 0;
		font-size: 1rem;
		font-weight: 600;
		color: #333;
		transition: color 0.3s ease;
	}

	.instructions-text {
		margin: 0;
		font-size: 0.9rem;
		line-height: 1.5;
		color: #555;
		transition: color 0.3s ease;
	}

	.default-toggle-btn {
		position: absolute;
		right: 0;
		background: white;
		border: 2px solid #e5e7eb;
		color: #001a6e;
		font-size: 1.2rem;
		cursor: pointer;
		transition: background 0.2s, border-color 0.2s;
		display: flex;
		align-items: center;
		justify-content: center;
		height: 2.2rem;
		width: 2.2rem;
		border-radius: 50%;
	}
	.default-toggle-btn.selected {
		background: #d0e2ff;
		border-color: #003399;
	}
	.default-toggle-btn:hover {
		background: #f5f8fd;
		border-color: #7da2e3;
	}
	.icon {
		font-size: 1.3rem;
		line-height: 1;
		pointer-events: none;
	}

	.form-label {
		color: #1a2a4a;
		font-family: 'Times New Roman';
		font-weight: 500;
	}
	.section {
		display: flex;
		flex-direction: column;
		gap: 1rem;
	}

	.add-line {
		display: inline-flex;
		align-items: center;
		justify-content: center;
		gap: 0.5rem;
		width: 100%;
		background-color: #eef2f7;
		color: #001a6e;
		border: 1px dashed #c0c7d3;
		border-color: #c0c7d3;
		padding: 0.5rem 1rem;
		border-radius: 6px;
		font-weight: 500;
		cursor: pointer;
		transition: all 0.2s ease;
	}

	.add-line:hover,
	.add-rule-btn:hover {
		border-color: #001a6e;
	}
	.section-heading {
		color: #001a6e;
		margin-bottom: 0;
		margin-top: 0;
		font-family: 'Times New Roman';
		font-size: 1.25rem;
		font-weight: 600;
		text-align: center;
	}

	.section-heading1 {
		color: #444;
		margin-bottom: 0;
		margin-top: 0;
		font-family: 'Times New Roman';
	}

	.action-btn.translate {
		background-color: var(--accent-orange);
		color: white;
		padding: 0.5rem 1rem;
		border: none;
		border-radius: 0.25rem;
		cursor: pointer;
		font-size: 0.9rem;
		font-weight: 600;
		transition: background-color 0.2s, transform 0.1s;
		display: block;
		margin: 0 auto;
	}
	.heading {
		color: black;
		margin-bottom: 0;
		margin-top: 0;
		font-family: 'Times New Roman';
		text-align: center;
		flex-grow: 1;
	}

	.code-block-wrapper {
		background-color: #eee;
		border-radius: 0.375rem;
		padding: 1rem;
	}

	.code-block {
		font-family: 'Fira Code', monospace;
		font-size: 0.9rem;
		white-space: pre-wrap;
		word-wrap: break-word;
		margin: 0;
		max-height: 260px;
		overflow: auto;
	}

	.rules-container {
		display: flex;
		flex-direction: column;
		gap: 1.5rem;
	}

	.rule-block {
		background-color: #f5f5f5;
		border-radius: 0.5rem;
		padding: 1.5rem;
		display: flex;
		flex-direction: column;
		gap: 1rem;
		position: relative;
	}

	.rule-header {
		display: flex;
		justify-content: flex-end;
		align-items: center;
		margin-bottom: 0.5rem;
	}

	.form-group,
	.line-group {
		display: flex;
		flex-direction: column;
		gap: 0.5rem;
	}

	.line-group {
		flex-direction: row;
		align-items: center;
	}

	label {
		font-weight: 500;
		color: var(--text-secondary);
	}

	.input-field {
		width: 100%;
		padding: 0.75rem;
		background-color: var(--bg-primary);
		border: 1px solid #ddd;
		border-radius: 0.25rem;
		color: var(--text-primary);
		font-size: 1rem;
		transition: border-color 0.2s, box-shadow 0.2s;
	}

	.input-field:focus {
		outline: none;
		border-color: var(--accent-blue);
		box-shadow: 0 0 0 2px rgba(49, 130, 206, 0.5);
	}

	.action-btn {
		padding: 0.5rem 1rem;
		border: none;
		border-radius: 0.25rem;
		cursor: pointer;
		font-size: 0.9rem;
		font-weight: 600;
		transition: background-color 0.2s, transform 0.1s;
		width: 45%;
	}

	.add-rule-btn {
		justify-content: center;
		gap: 0.5rem;
		background-color: #eef2f7;
		color: #001a6e;
		border: 1px dashed #c0c7d3;
		padding: 0.5rem 1rem;
		border-radius: 6px;
		font-weight: 500;
		cursor: pointer;
		transition: all 0.2s ease;
		width: 45%;
		margin-right: 1rem;
		margin-left: 0.8rem;
	}

	.action-btn:hover,
	.submit:hover {
		background-color: #1a317d;
	}

	.remove-btn,
	.remove-line-btn {
		background: transparent;
		color: var(--text-secondary);
		border: none;
		border-radius: 50%;
		cursor: pointer;
		font-size: 1.2rem;
		width: 28px;
		height: 28px;
		display: flex;
		align-items: center;
		justify-content: center;
		transition: background-color 0.2s, color 0.2s;
	}

	.remove-btn:hover,
	.remove-line-btn:hover {
		color: red;
	}

	.remove-line-btn {
		font-size: 1.5rem;
		margin-left: 0.5rem;
	}

	.remove-btn:disabled,
	.remove-line-btn:disabled {
		color: #4a5568;
		cursor: not-allowed;
		background-color: transparent;
	}

	.actions {
		display: flex;
		gap: 1rem;
		padding-top: 1rem;
	}

	.submit {
		background-color: #BED2E6;
		color: 000000;
	}

	.submit:hover {
		background-color: #a8bdd1;
		transform: translateY(-2px);
	}

	.submit:disabled {
		background-color: #cccccc;
		color: #666666;
		cursor: default;
	}

	.translate {
		background-color: var(--accent-orange);
		color: white;
	}
	.translate:hover {
		background-color: rgb(98, 102, 109);
	}

	/* --- Dark Mode --- */
	:global(html.dark-mode) .inspector-container {
		background: #1a2a4a;
	}
	:global(html.dark-mode) .code-block-wrapper,
	:global(html.dark-mode) .rule-block {
		background: #2d3748;
	}
	:global(html.dark-mode) .heading,
	:global(html.dark-mode) .section-heading,
	:global(html.dark-mode) .section-heading1,
	:global(html.dark-mode) .form-label,
	:global(html.dark-mode) .code-block {
		color: #ebeef1;
	}
	:global(html.dark-mode) .input-field {
		background-color: #2d3748;
		border-color: #4b5563;
		color: #f0f0f0;
	}
	:global(html.dark-mode) .input-field:focus {
		border-color: #60a5fa;
		box-shadow: 0 0 0 2px rgba(96, 165, 250, 0.4);
	}
	:global(html.dark-mode) .add-line,
	:global(html.dark-mode) .add-rule-btn {
		border-color: #60a5fa;
		color: #60a5fa;
		background: transparent;
	}
	:global(html.dark-mode) .submit {
		background-color: #001A6E; 
		color: #ffffff;            
	}

	:global(html.dark-mode) .submit:hover {
		background-color: #002a8e;
	}

	:global(html.dark-mode) .submit:disabled {
		background-color: #2d3748;
		color: #9ca3af;
		border-color: #4a5568;
	}
	:global(html.dark-mode) .default-toggle-btn {
		background-color: #2d3748;
		border-color: #4a5568;
		color: #d1d5db;
	}
	:global(html.dark-mode) .default-toggle-btn.selected {
		background-color: #001a6e;
		border-color: #60a5fa;
		color: #e0e7ff;
	}
</style><|MERGE_RESOLUTION|>--- conflicted
+++ resolved
@@ -15,7 +15,6 @@
 	// --- DEFAULT RULES DATA ---
 	const DEFAULT_TRANSLATION_RULES = [
 		{
-<<<<<<< HEAD
 			tokenSequence: 'KEYWORD, IDENTIFIER, ASSIGNMENT, INTEGER, DELIMITER',
 			lines: ['add     rax, {INTEGER}', 'mov     [{IDENTIFIER}], rax']
 		},
@@ -26,16 +25,7 @@
 		{
 			tokenSequence: 'CONTROL, IDENTIFIER, CONTROL, OPEN_BRACKET, INTEGER, CLOSE_BRACKET, OPEN_SCOPE, IDENTIFIER, ASSIGNMENT, IDENTIFIER, OPEN_BRACKET, IDENTIFIER, CLOSE_BRACKET, DELIMITER, KEYWORD, OPEN_BRACKET, IDENTIFIER, CLOSE_BRACKET, DELIMITER, CLOSE_SCOPE',
 			lines: ['func {CONTROL}:', '     jump    [{IDENTIFIER}], {INTEGER}', '     param   rcx, [{IDENTIFIER}]', '     call    {IDENTIFIER}', '     print   [{IDENTIFIER}]']
-		},
-=======
-			tokenSequence: 'KEYWORD, IDENTIFIER, ASSIGNMENT, INTEGER, OPERATOR, INTEGER, SEPARATOR',
-			lines: ['mov \t rax, {INTEGER}', 'add \t rax, {INTEGER}', 'mov \t [{IDENTIFIER}], rax']
-		},
-		{
-			tokenSequence: 'KEYWORD, IDENTIFIER, OPEN_BRACKETS, KEYWORD, IDENTIFIER, CLOSE_BRACKETS, OPEN_SCOPE, KEYWORD, IDENTIFIER, ASSIGNMENT, IDENTIFIER, SEPARATOR, KEYWORD, IDENTIFIER, SEPARATOR, CLOSE_SCOPE',
-			lines: ['(more code here)']
-		}
->>>>>>> 1fbb98e7
+		}
 	];
 
 	/**
