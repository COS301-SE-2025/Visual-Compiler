--- conflicted
+++ resolved
@@ -429,26 +429,22 @@
 
 			<div class="button-group">
 				<button
-<<<<<<< HEAD
-				class="option-btn example-btn"
-				class:selected={show_default_rules}
-				on:click={show_default_rules ? removeDefaultRules : insertDefaultRules}
-				type="button"
-				aria-label={show_default_rules ? 'Restore your input' : 'Show context-free grammar example'}
-				title={show_default_rules ? 'Restore your input' : 'Show context-free grammar example'}
-			>
-				{show_default_rules ? 'Restore Input' : 'Show Example'}
+					class="option-btn example-btn"
+					class:selected={show_default_rules}
+					on:click={show_default_rules ? removeDefaultRules : insertDefaultRules}
+					type="button"
+					aria-label={show_default_rules ? 'Restore your input' : 'Show context-free grammar example'}
+					title={show_default_rules ? 'Restore your input' : 'Show context-free grammar example'}
+				>
+					{show_default_rules ? 'Restore Input' : 'Show Example'}
 			</button>
 				<button
-=======
->>>>>>> 5c5ffce9
 					class="clear-toggle-btn"
 					on:click={clearAllInputs}
 					type="button"
 					aria-label="Clear all inputs" 
 					title="Clear all inputs"
 				>
-<<<<<<< HEAD
 					<svg
 						xmlns="http://www.w3.org/2000/svg"
 						width="20"
@@ -465,20 +461,7 @@
 						<line x1="10" y1="11" x2="10" y2="17" />
 						<line x1="14" y1="11" x2="14" y2="17" />
 					</svg>
-=======
-					<span class="icon">🗑️</span>
-				</button>
-				<button
-					class="option-btn example-btn"
-					class:selected={show_default_rules}
-					on:click={show_default_rules ? removeDefaultRules : insertDefaultRules}
-					type="button"
-					aria-label={show_default_rules ? 'Restore your input' : 'Show context-free grammar example'}
-					title={show_default_rules ? 'Restore your input' : 'Show context-free grammar example'}
-				>
-					{show_default_rules ? 'Restore Input' : 'Show Example'}
->>>>>>> 5c5ffce9
-				</button>
+					</button>
 			</div>
 
 		</div>
