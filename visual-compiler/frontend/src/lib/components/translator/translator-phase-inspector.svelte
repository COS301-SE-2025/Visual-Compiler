--- conflicted
+++ resolved
@@ -337,7 +337,7 @@
 	<div class="section">
 		<div class="section-header">
 			<h2 class="section-heading">Translation Rules</h2>
-<<<<<<< HEAD
+
 			<div class="button-group">
 				<button
 					class="clear-toggle-btn"
@@ -359,18 +359,7 @@
 					<span class="icon">{show_default_rules ? '🧹' : '🪄'}</span>
 				</button>
 			</div>
-=======
-			<button
-				class="option-btn example-btn"
-				class:selected={show_default_rules}
-				on:click={show_default_rules ? removeDefaultRules : insertDefaultRules}
-				type="button"
-				aria-label={show_default_rules ? 'Restore your input' : 'Show context-free grammar example'}
-				title={show_default_rules ? 'Restore your input' : 'Show context-free grammar example'}
-			>
-				{show_default_rules ? 'Restore Input' : 'Show Example'}
-			</button>
->>>>>>> 2b474182
+
 		</div>
 		<div class="rules-container">
 			{#each rules as rule, ruleIndex}
@@ -520,7 +509,7 @@
 		transition: color 0.3s ease;
 	}
 
-<<<<<<< HEAD
+
 	.default-toggle-btn {
 		right: 0;
 		background: white;
@@ -529,9 +518,7 @@
 		font-size: 1.2rem;
 		cursor: pointer;
 		transition: background 0.2s, border-color 0.2s;
-=======
-	.option-btn {
->>>>>>> 2b474182
+
 		display: flex;
 		align-items: center;
 		gap: 0.5rem;
