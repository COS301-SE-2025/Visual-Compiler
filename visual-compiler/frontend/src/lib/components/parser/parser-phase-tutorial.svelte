--- conflicted
+++ resolved
@@ -391,37 +391,5 @@
   .cfg-block {
     max-width: 100%;
   }
-<<<<<<< HEAD
-}
-=======
-  h2 {
-    color: #001A6E;
-    margin-top: 0;
-    margin-bottom: 1rem;
-    font-size: 1.5rem;
-    font-family: 'Times New Roman';
-  }
-  .description {
-    line-height: 1.6;
-    color: #333;
-    margin: 1rem 0;
-    font-size: 0.95rem;
-  }
-  .separator {
-    border-bottom: 1px solid #e5e7eb;
-    margin: 1rem 0;
-  }
-  .empty-state {
-    color: #666;
-    font-style: italic;
-    text-align: center;
-    padding: 2rem;
-  }
-
-
-  :global(html.dark-mode) h2 { color: #ebeef1; }
-  :global(html.dark-mode) .description { color: #d1d5db; }
-  :global(html.dark-mode) .separator { border-bottom-color: #374151; }
-  :global(html.dark-mode) .empty-state { color: #9ca3af; }
->>>>>>> e3773804
+
 </style>