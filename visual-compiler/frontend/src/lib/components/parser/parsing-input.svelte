<script lang="ts">
    import { AddToast } from '$lib/stores/toast';
    import { projectName } from '$lib/stores/project';
    import { get } from 'svelte/store';
    import { lexerState } from '$lib/stores/lexer';
    import { onMount, createEventDispatcher, onDestroy } from 'svelte';
    import { parserState, updateParserInputs, markParserSubmitted } from '$lib/stores/parser';
    import { updateParserArtifacts } from '$lib/stores/parser';

    export let source_code = '';

    const dispatch = createEventDispatcher();

    let parseTree = null;
    let hasParseTree = false;

    // FIX: Data structure to use productions consistently
    interface Rule {
        id: number;
        nonTerminal: string;
        productions: string; // Single comma-separated string for multiple productions
    }

    // --- STATE MANAGEMENT ---
    let translation_id_counter = 1;
    let rule_id_counter = 1;

    // FIX: Start with empty array instead of pre-populated rule
    let grammar_rules: Rule[] = [];
    let variables_string = '';
    let terminals_string = '';
    let show_default_grammar = false;
    let is_grammar_submitted = false;
    let tokens = null;
    let tokens_unidentified = null;

    // FIX: Add loading states for buttons
    let isSubmittingGrammar = false;
    let isGeneratingTree = false;

    let user_grammar_rules: Rule[] = [];
    let user_variables_string = '';
    let user_terminals_string = '';
    let user_rule_id_counter = 0;

    // --- DEFAULT GRAMMAR DATA ---
    const DEFAULT_GRAMMAR = {
        variables: 'PROGRAM, STATEMENT, FUNCTION, ITERATION, DECLARATION, ELEMENT, TYPE, EXPRESSION, FUNCTION_DEFINITION, FUNCTION_BLOCK, RETURN, ITERATION_DEFINITION, ITERATION_BLOCK, PARAMETER, PRINT',
        terminals: 'KEYWORD, IDENTIFIER, ASSIGNMENT, INTEGER, OPERATOR, SEPARATOR, OPEN_BRACKET, CLOSE_BRACKET, OPEN_SCOPE, CLOSE_SCOPE, CONTROL',
        rules: [
            { nonTerminal: 'PROGRAM', productions: 'STATEMENT FUNCTION STATEMENT ITERATION' },
            { nonTerminal: 'STATEMENT', productions: 'DECLARATION SEPARATOR' },
            { nonTerminal: 'DECLARATION', productions: 'TYPE IDENTIFIER ASSIGNMENT ELEMENT' },
            { nonTerminal: 'DECLARATION', productions: 'IDENTIFIER ASSIGNMENT EXPRESSION'},
            { nonTerminal: 'DECLARATION', productions: 'IDENTIFIER ASSIGNMENT IDENTIFIER PARAMETER' },
            { nonTerminal: 'TYPE', productions: 'KEYWORD' },
            { nonTerminal: 'EXPRESSION', productions: 'ELEMENT OPERATOR ELEMENT' },
            { nonTerminal: 'ELEMENT', productions: 'INTEGER' },
            { nonTerminal: 'ELEMENT', productions: 'IDENTIFIER' },
            { nonTerminal: 'FUNCTION', productions: 'FUNCTION_DEFINITION FUNCTION_BLOCK' },
            { nonTerminal: 'FUNCTION_DEFINITION', productions: 'TYPE IDENTIFIER PARAMETER' },
            { nonTerminal: 'FUNCTION_BLOCK', productions: 'OPEN_SCOPE STATEMENT RETURN CLOSE_SCOPE' },
            { nonTerminal: 'RETURN', productions: 'KEYWORD ELEMENT SEPARATOR' },
            { nonTerminal: 'ITERATION', productions: 'ITERATION_DEFINITION ITERATION_BLOCK' },
            { nonTerminal: 'ITERATION_DEFINITION', productions: 'CONTROL IDENTIFIER CONTROL PARAMETER' },
            { nonTerminal: 'ITERATION_BLOCK', productions: 'OPEN_SCOPE STATEMENT PRINT CLOSE_SCOPE' },
            { nonTerminal: 'PARAMETER', productions: 'OPEN_BRACKET ELEMENT CLOSE_BRACKET' }, 
            { nonTerminal: 'PARAMETER', productions: 'OPEN_BRACKET TYPE IDENTIFIER CLOSE_BRACKET' },
            { nonTerminal: 'PRINT', productions: 'KEYWORD OPEN_BRACKET ELEMENT CLOSE_BRACKET SEPARATOR' }
        ]
    };

    let aiParserEventListener: (event: CustomEvent) => void;

    // FIX: Remove the automatic addNewRule call in onMount
    onMount(async () => {
        // DON'T call addNewRule() here - let store restoration handle it
        await fetchTokens();

        // Listen for AI-generated parser grammar
        aiParserEventListener = (event: CustomEvent) => {
            if (event.detail && event.detail.grammar) {
                console.log('Received AI parser grammar:', event.detail.grammar);
                
                // Save current state as user input before AI insertion
                if (!show_default_grammar) {
                    saveCurrentAsUserInput();
                }
                
                const grammar = event.detail.grammar;
                
                // Clear existing rules first
                grammar_rules = [];
                rule_id_counter = 0;
                translation_id_counter = 0;
                
                // Populate variables and terminals
                variables_string = grammar.variables || '';
                terminals_string = grammar.terminals || '';
                
                // Handle rules
                if (grammar.rules && Array.isArray(grammar.rules)) {
                    grammar_rules = grammar.rules.map((rule) => {
                        rule_id_counter++;
                        
                        // Convert output array to comma-separated string
                        let productions_string = '';
                        if (Array.isArray(rule.output) && rule.output.length > 0) {
                            productions_string = rule.output.join(' ');
                        }
                        
                        return {
                            id: rule_id_counter,
                            nonTerminal: rule.input || '',
                            productions: productions_string
                        };
                    });
                }
                
                // If no rules were generated, add a blank one
                if (grammar_rules.length === 0) {
                    addNewRule();
                }
                

                is_grammar_submitted = false;
                
                // Force reactivity update
                grammar_rules = [...grammar_rules];
                variables_string = variables_string;
                terminals_string = terminals_string;
                
                AddToast('AI parser grammar inserted into grammar editor!', 'success');
                
                console.log('Final grammar_rules:', grammar_rules);
                console.log('Final variables_string:', variables_string);
                console.log('Final terminals_string:', terminals_string);
            }
        };

        if (typeof window !== 'undefined') {
            window.addEventListener('ai-parser-generated', aiParserEventListener);
        }
    });

    onDestroy(() => {
        if (aiParserEventListener && typeof window !== 'undefined') {
            window.removeEventListener('ai-parser-generated', aiParserEventListener);
        }
    });

    // Function to save current state as user input
    function saveCurrentAsUserInput() {
        user_grammar_rules = JSON.parse(JSON.stringify(grammar_rules));
        user_variables_string = variables_string;
        user_terminals_string = terminals_string;
        user_rule_id_counter = rule_id_counter;
    }

    // handleGrammarChange
    let hasInitialized = false;
    let currentProjectName = '';

    // FIX: Simplify project change detection
    $: if ($projectName !== currentProjectName) {
        console.log('Parser: Project changed from', currentProjectName, 'to', $projectName);
        hasInitialized = false;
        currentProjectName = $projectName;
    }

    // FIX: Initialize from store when project name is set and store has data
    $: if ($parserState && $projectName && (!hasInitialized || $projectName !== currentProjectName)) {
        console.log('Parser component initializing with project:', $projectName, 'and state:', $parserState);
        
        // Convert from store format to component format
        if ($parserState.grammar_rules && $parserState.grammar_rules.length > 0) {
            // Check if we have meaningful rules (not just empty default)
            const meaningfulRules = $parserState.grammar_rules.filter(rule => 
                rule.nonTerminal.trim() !== '' || 
                (rule.translations && rule.translations.some(t => t.value.trim() !== ''))
            );
            
            if (meaningfulRules.length > 0) {
                grammar_rules = meaningfulRules.map(rule => ({
                    id: rule.id,
                    nonTerminal: rule.nonTerminal,
                    productions: rule.translations
                        .filter(t => t.value.trim() !== '')
                        .map(t => t.value)
                        .join(', ')
                }));
                rule_id_counter = Math.max(...meaningfulRules.map(r => r.id)) + 1;
            } else {
                // No meaningful rules, start with empty
                grammar_rules = [{ id: 1, nonTerminal: '', productions: '' }];
                rule_id_counter = 1;
            }
        } else {
            grammar_rules = [{ id: 1, nonTerminal: '', productions: '' }];
            rule_id_counter = 1;
        }
        variables_string = $parserState.variables_string || '';
        terminals_string = $parserState.terminals_string || '';
        translation_id_counter = $parserState.translation_id_counter || 1;
        show_default_grammar = $parserState.show_default_grammar || false;
        is_grammar_submitted = $parserState.is_grammar_submitted || false;
        
        // Handle parse tree artifacts
        if ($parserState.hasParseTree && $parserState.parseTree) {
            parseTree = $parserState.parseTree;
            hasParseTree = true;
            dispatch('treereceived', parseTree);
        } else {
            parseTree = null;
            hasParseTree = false;
        }
        
        hasInitialized = true;
        console.log('Parser component initialized with:', { 
            grammar_rules: grammar_rules.length, 
            hasParseTree,
            is_grammar_submitted,
            meaningfulRules: grammar_rules.filter(r => r.nonTerminal.trim() !== '' || r.productions.trim() !== '').length
        });
    }

    // FIX: Only update store if there are meaningful changes
    function handleGrammarChange() {
        is_grammar_submitted = false;
        
        if (!show_default_grammar) {
            saveCurrentAsUserInput();
        }

        if (hasInitialized) {
            // FIX: Filter out completely empty rules before storing
            const meaningful_rules = grammar_rules.filter(rule => 
                rule.nonTerminal.trim() !== '' || rule.productions.trim() !== ''
            );
            
            const storeFormatRules = meaningful_rules.map(rule => ({
                id: rule.id,
                nonTerminal: rule.nonTerminal,
                translations: rule.productions.split(',').map((prod, index) => ({
                    id: index + 1,
                    value: prod.trim()
                })).filter(t => t.value !== '')
            }));

            // Only add empty rule if there are no meaningful rules
            if (storeFormatRules.length === 0) {
                storeFormatRules.push({
                    id: 1,
                    nonTerminal: '',
                    translations: [{ id: 1, value: '' }]
                });
            }

            updateParserInputs({
                grammar_rules: storeFormatRules,
                variables_string,
                terminals_string,
                rule_id_counter,
                translation_id_counter,
                show_default_grammar,
                is_grammar_submitted: false
            });
        }
    }

    // FIX: Only add new rule if the last rule has content
    function addNewRule() {
        // Check if we should add a rule
        const last_rule = grammar_rules[grammar_rules.length - 1];
        if (last_rule && last_rule.nonTerminal.trim() === '' && last_rule.productions.trim() === '') {
            // Don't add if the last rule is already empty
            return;
        }

        rule_id_counter++; 
        translation_id_counter++;
        grammar_rules = [...grammar_rules, {
            id: rule_id_counter,
            nonTerminal: '',
            productions: ''
        }];
        handleGrammarChange();
    }

    // insertDefaultGrammar
    function insertDefaultGrammar() {
        handleGrammarChange();
        
        // Save current user input before switching to default
        saveCurrentAsUserInput();
        
        // Set default values
        show_default_grammar = true;
        variables_string = DEFAULT_GRAMMAR.variables;
        terminals_string = DEFAULT_GRAMMAR.terminals;

        let new_rule_id = 0;

        grammar_rules = DEFAULT_GRAMMAR.rules.map((r) => {
            new_rule_id++;
            return {
                id: new_rule_id,
                nonTerminal: r.nonTerminal,
                productions: r.productions
            };
        });
        rule_id_counter = new_rule_id;
    }

    // removeDefaultGrammar
    function removeDefaultGrammar() {
        handleGrammarChange();
        show_default_grammar = false;
        
        grammar_rules = JSON.parse(JSON.stringify(user_grammar_rules));
        variables_string = user_variables_string;
        terminals_string = user_terminals_string;
        rule_id_counter = user_rule_id_counter;
        
        // FIX: Only add new rule if grammar_rules is completely empty
        if (grammar_rules.length === 0) {
            grammar_rules = [{ id: 1, nonTerminal: '', productions: '' }];
            rule_id_counter = 1;
        }
    }

    function clearAllInputs() {
        // Reset counters first
        rule_id_counter = 1;
        translation_id_counter = 1;
        
        // FIX: Create rule with productions
        grammar_rules = [{
            id: 1,
            nonTerminal: '',
            productions: ''
        }];
        
        // Reset variables and terminals
        variables_string = '';
        terminals_string = '';
        
        // Reset states
        show_default_grammar = false;
        is_grammar_submitted = false;
        
        // Update store if using it
        if (hasInitialized) {
            const storeFormatRules = [{
                id: 1,
                nonTerminal: '',
                translations: [{ id: 1, value: '' }]
            }];

            updateParserInputs({
                grammar_rules: storeFormatRules,
                variables_string: '',
                terminals_string: '',
                rule_id_counter: 1,
                translation_id_counter: 1,
                show_default_grammar: false,
                is_grammar_submitted: false
            });
        }
        
        AddToast('All grammar inputs cleared successfully!', 'success');
    }

    // handleSubmitGrammar
    async function handleSubmitGrammar() {
        const accessToken = sessionStorage.getItem('access_token') || sessionStorage.getItem('authToken');
        const project = get(projectName);

        if (!accessToken) {
            AddToast('Authentication required: Please log in to save grammar rules', 'error');
            return;
        }

        if (!project) {
            AddToast('No project selected: Please select or create a project first', 'error');
            return;
        }

        // FIX: Filter out rules where the non-terminal is empty
        const cleaned_rules = grammar_rules.filter((rule) => rule.nonTerminal.trim() !== '');
        grammar_rules = cleaned_rules;

        if (cleaned_rules.length === 0) {
            AddToast('Empty grammar: Please define at least one production rule to continue', 'error');
            addNewRule();
            return;
        }

        const variable_list = variables_string
            .split(',')
            .map((v) => v.trim())
            .filter((v) => v);
        const terminal_list = terminals_string
            .split(',')
            .map((t) => t.trim())
            .filter((t) => t);
        const defined_symbols = new Set([...variable_list, ...terminal_list]);
        const start_variable = cleaned_rules[0]?.nonTerminal.trim() || '';

        if (!variable_list.includes(start_variable)) {
            AddToast(
                `The start symbol '${start_variable}' must be included in the Variables list.`,
                'error'
            );
            return;
        }

        for (const rule of cleaned_rules) {
            const non_terminal = rule.nonTerminal.trim();
            // This check is slightly redundant due to the filter, but good for safety.
            if (!non_terminal) {
                AddToast('Missing non-terminal: Every production rule must have a left-hand side symbol', 'error');
                return;
            }
            if (!variable_list.includes(non_terminal)) {
                AddToast(
                    `The symbol '${non_terminal}' used in a rule must be defined in the Variables list.`,
                    'error'
                );
                return;
            }

            const has_at_least_one_production = rule.productions.trim() !== '';
            if (!has_at_least_one_production) {
                AddToast(`Empty production: Rule for '${non_terminal}' needs at least one production on the right-hand side`, 'error');
                return;
            }

            // Parse productions: split by comma first, then by spaces
            const production_alternatives = rule.productions.split(',').map(p => p.trim()).filter(p => p);
            const all_symbols = production_alternatives.flatMap(prod => prod.split(' ').map(s => s.trim()).filter(s => s));
            
            for (const symbol of all_symbols) {
                if (symbol && !defined_symbols.has(symbol)) {
                    AddToast(
                        `Invalid symbol '${symbol}' in rule for '${non_terminal}'. It must be defined as a Variable or Terminal.`,
                        'error'
                    );
                    return;
                }
            }
        }

        const formatted_rules = cleaned_rules
            .flatMap((rule) => {
                // Split by comma to get separate production alternatives
                const productions = rule.productions.split(',').map(p => p.trim()).filter(p => p !== '');
                
                // If no productions, create one with empty string (epsilon production)
                if (productions.length === 0) {
                    return [{
                        input: rule.nonTerminal.trim(),
                        output: [""]
                    }];
                }
                
                // Create a separate rule for each production alternative
                return productions.map(production => {
                    // Handle empty production (epsilon)
                    if (production.trim() === '') {
                        return {
                            input: rule.nonTerminal.trim(),
                            output: [""]
                        };
                    }
                    
                    return {
                        input: rule.nonTerminal.trim(),
                        output: production.split(' ').map(s => s.trim()).filter(s => s)
                    };
                });
            })
            .filter((rule) => rule.input && rule.output.length > 0);

        const final_json_output = {
            project_name: project, 
            variables: variable_list,
            terminals: terminal_list,
            start: start_variable,
            rules: formatted_rules
        };

        console.log('Sending grammar data to backend:', JSON.stringify(final_json_output, null, 2));

        // FIX: Set loading state
        isSubmittingGrammar = true;

        try {
<<<<<<< HEAD
            const response = await fetch('https://www.visual-compiler.co.za/api/parsing/grammar', {
=======
            // FIX: Add 1-second delay before API call
            await new Promise(resolve => setTimeout(resolve, 1000));

            const response = await fetch('http://localhost:8080/api/parsing/grammar', {
>>>>>>> 544e163d
                method: 'POST',
                headers: { 
                    'Content-Type': 'application/json',
                    'Authorization': `Bearer ${accessToken}` 
                },
                body: JSON.stringify(final_json_output)
            });

            if (!response.ok) {
                const error_data = await response.json();
                throw new Error(error_data.error || error_data.details || 'Failed to submit grammar');
            }

            const result = await response.json();
            AddToast('Grammar saved successfully! Your parsing rules are ready for syntax analysis', 'success');
            
            const submittedRules = grammar_rules.map(rule => ({
                id: rule.id,
                nonTerminal: rule.nonTerminal,
                translations: rule.productions.split(',').map((prod, index) => ({
                    id: index + 1,
                    value: prod.trim()
                })).filter(t => t.value !== '')
            }));

            updateParserInputs({
                grammar_rules: submittedRules,
                variables_string,
                terminals_string,
                rule_id_counter,
                translation_id_counter,
                show_default_grammar,
                is_grammar_submitted: true // Mark as submitted
            });
            // Mark as submitted in store
            markParserSubmitted();
            is_grammar_submitted = true;
            
        } catch (error) {
            console.error('Submit Grammar Error:', error);
            AddToast('Grammar save failed: ' + String(error), 'error');
            is_grammar_submitted = false;
        } finally {
            isSubmittingGrammar = false;
        }
    }

    // fetchTokens
    async function fetchTokens() {
        const accessToken = sessionStorage.getItem('access_token') || sessionStorage.getItem('authToken');
        const project = get(projectName);

        if (!accessToken || !project) return null;

        try {
            const response = await fetch('https://www.visual-compiler.co.za/api/lexing/lexer', {
                method: 'POST',
                headers: {
                    'Content-Type': 'application/json',
                    'Authorization': `Bearer ${accessToken}`
                },
                body: JSON.stringify({
                    project_name: project
                })
            });

            if (!response.ok) {
                throw new Error('Failed to fetch tokens');
            }

            const data = await response.json();
            tokens = data.tokens;
            tokens_unidentified = data.tokens_unidentified;
            return data.tokens;
        } catch (error) {
            console.error('Error fetching tokens:', error);
            return null;
        }
    }

    // generateSyntaxTree
    async function generateSyntaxTree() {
        const accessToken = sessionStorage.getItem('access_token') || sessionStorage.getItem('authToken');
        const project = get(projectName);

        if (!accessToken || !project) {
            AddToast('Authentication error: Missing user credentials or project information', 'error');
            return;
        }

        // FIX: Set loading state
        isGeneratingTree = true;

        try {
            // FIX: Add 1-second delay before processing
            await new Promise(resolve => setTimeout(resolve, 1000));

            // First verify tokens exist
<<<<<<< HEAD
            const tokensResponse = await fetch(`https://www.visual-compiler.co.za/api/lexing/lexer`, {
=======
            console.log('Verifying tokens exist...');
            const tokensResponse = await fetch(`http://localhost:8080/api/lexing/lexer`, {
>>>>>>> 544e163d
                method: 'POST',
                headers: {
                    'Content-Type': 'application/json',
                    'Authorization': `Bearer ${accessToken}` 
                },
                body: JSON.stringify({
                    project_name: project 
                })
            });

            if (!tokensResponse.ok) {
<<<<<<< HEAD
                const dfa_token_response = await fetch(`https://www.visual-compiler.co.za/api/lexing/dfaToTokens`, {
=======
                console.log('Tokens not found, trying DFA tokenization...');
                const dfa_token_response = await fetch(`http://localhost:8080/api/lexing/dfaToTokens`, {
>>>>>>> 544e163d
                    method: 'POST',
                    headers: {
                        'Content-Type': 'application/json',
                        'Authorization': `Bearer ${accessToken}` 
                    },
                    body: JSON.stringify({
                        project_name: project 
                    })
                });

                if (!dfa_token_response.ok) {
                    AddToast('Tokens required: Please complete lexical analysis and generate tokens first', 'error');
                    dispatch('parsingerror', {parsing_error: true, parsing_error_details: 'Tokens required: Please complete lexical analysis and generate tokens first'});
                    return;
                }
            }

            // Now try to generate syntax tree
            const response = await fetch('https://www.visual-compiler.co.za/api/parsing/tree', {
                method: 'POST',
                headers: {
                    'Content-Type': 'application/json',
                    'Authorization': `Bearer ${accessToken}` 
                },
                body: JSON.stringify({
                    project_name: project 
                })
            });

            const data = await response.json();
            console.log('Syntax tree response:', data); 

            if (!response.ok) {
                if (data.error) {
                    throw new Error(data.details || data.error);
                }
                throw new Error('Failed to generate syntax tree');
            }

            if (data.tree) {
                updateParserArtifacts(data.tree);
                AddToast('Parse tree generated successfully! Your syntax analysis is complete', 'success');
                dispatch('treereceived', data.tree);
            } else {
                dispatch('parsingerror', {parsing_error: true, parsing_error_details: 'No tree data in response'});
                throw new Error('No tree data in response');
            }
        } catch (error) {
            dispatch('parsingerror', {parsing_error: true, parsing_error_details: error.message});
            console.error('Full error details:', error); 
            AddToast(
                `Failed to generate syntax tree: ${error.message}. Please ensure tokens and grammar are valid.`,
                'error'
            );
        } finally {
            isGeneratingTree = false;
        }
    }

    
</script>

<div class="phase-inspector">
    <div class="parser-heading">
        <h1 class="parser-heading-h1">PARSING</h1>
    </div>

    <div class="source-code-section">
        <h3 class="source-code-header">Source Code</h3>
        <pre class="source-display">{source_code || 'No source code available'}</pre>
    </div>

    <div class="instructions-section">
		<div class="instructions-content">
			<h4 class="instructions-header">Instructions</h4>
			<p class="instructions-text">
				Enter a grammar to parse your tokens and link the terminals of your grammar to your token types.
			</p>
		</div>
	</div>

    <div class="grammar-editor">
        <div class="grammar-header">
            <h3>Context-Free Grammar</h3>

            <div class="button-group">
                <!-- Show example button first (to the left) -->
                <button
                class="option-btn example-btn"
                class:selected={show_default_grammar}
                on:click={show_default_grammar ? removeDefaultGrammar : insertDefaultGrammar}
                type="button"
                aria-label={show_default_grammar ? 'Restore your input' : 'Show context-free grammar example'}
                title={show_default_grammar ? 'Restore your input' : 'Show context-free grammar example'}
            >
                {show_default_grammar ? 'Restore Input' : 'Show Example'}
            </button>
                
                <!-- Clear button second (to the right) -->
                <button
                    class="clear-toggle-btn"
                    on:click={clearAllInputs}
                    type="button"
                    aria-label="Clear all inputs"
                    title="Clear all inputs"
                >
                    <svg
                        xmlns="http://www.w3.org/2000/svg"
                        width="20"
                        height="20"
                        viewBox="0 0 24 24"
                        fill="none"
                        stroke="currentColor"
                        stroke-width="2"
                        stroke-linecap="round"
                        stroke-linejoin="round"
                    >
                        <polyline points="3 6 5 6 21 6" />
                        <path d="m19 6v14c0 1-1 2-2 2H7c-1 0-2-1-2-2V6m3 0V4c0-1 1-2 2-2h4c0-1 1-2 2-2v2" />
                        <line x1="10" y1="11" x2="10" y2="17" />
                        <line x1="14" y1="11" x2="14" y2="17" />
                    </svg>
                </button>
            </div>

        </div>

        <div class="top-inputs">
            <div class="input-group">
                <label for="variables">Variables</label>
                <input
                    id="variables"
                    type="text"
                    placeholder="S, A, B"
                    bind:value={variables_string}
                    on:input={handleGrammarChange}
                />
            </div>
            <div class="input-group">
                <label for="terminals">Terminals</label>
                <input
                    id="terminals"
                    type="text"
                    placeholder="x, y, z"
                    bind:value={terminals_string}
                    on:input={handleGrammarChange}
                />
            </div>
        </div>

        <div class="start-label-container">
            <span class="start-label">Start</span>
        </div>

        <div class="rules-container">
            {#each grammar_rules as rule, i (rule.id)}
                <div class="rule-row">
                    <div class="rule-inputs">
                        <input
                            type="text"
                            class="non-terminal-input"
                            placeholder="VARIABLE"
                            bind:value={rule.nonTerminal}
                            on:input={handleGrammarChange}
                        />
                        <span class="arrow">→</span>
                        <div class="productions-container">
                            <textarea
                                class="productions-textarea"
                                placeholder="VARIABLE TERMINAL VARIABLE TERMINAL..."
                                bind:value={rule.productions}
                                on:input={handleGrammarChange}
                                rows="2"
                            ></textarea>
                        </div>
                    </div>
                </div>
            {/each}
        </div>
        <!-- FIX: Only show Add Rule button when the last rule has content -->
        {#if grammar_rules.length === 0 || (grammar_rules[grammar_rules.length - 1]?.nonTerminal.trim() !== '' || grammar_rules[grammar_rules.length - 1]?.productions.trim() !== '')}
            <button class="add-rule-btn" on:click={addNewRule}>+ Add New Rule</button>
        {/if}
    </div>

    <div class="button-container">
        <!-- FIX: Add loading state to Submit Grammar button -->
        <button 
            class="submit-button" 
            on:click={handleSubmitGrammar}
            disabled={isSubmittingGrammar}
        >
            <div class="button-content">
                {#if isSubmittingGrammar}
                    <div class="loading-spinner"></div>
                    Submitting...
                {:else}
                    Submit Grammar
                {/if}
            </div>
        </button>
        
        <!-- FIX: Add loading state to Generate Syntax Tree button -->
        <button 
            class="submit-button generate-button" 
            class:disabled={!is_grammar_submitted || isGeneratingTree}
            disabled={!is_grammar_submitted || isGeneratingTree}
            on:click={generateSyntaxTree}
            title={is_grammar_submitted ? 
                (isGeneratingTree ? "Generating parse tree..." : "Generate syntax tree from submitted grammar") : 
                "Submit grammar first"}
        >
            <div class="button-content">
                {#if isGeneratingTree}
                    <div class="loading-spinner"></div>
                    Generating...
                {:else}
                    Generate Syntax Tree
                {/if}
            </div>
        </button>
    </div>
</div>

<style>
    .phase-inspector {
        padding: 1.5rem;
        display: flex;
        flex-direction: column;
        gap: 0rem;
    }
    .parser-heading-h1 {
        color: black;
        text-align: center;
        margin-top: 0;
        font-family: 'Times New Roman';
        margin-bottom: 0;
    }
    .source-code-section {
        margin-top: 0rem;
    }
    .source-code-header {
        color: #444;
        margin-bottom: 0.5rem;
        font-family: 'Times New Roman';
    }
    .source-display {
        background: #f5f5f5;
        padding: 1rem;
        border-radius: 4px;
        max-height: 260px;
		overflow: auto;
        font-family: monospace;
        white-space: pre-wrap;
        margin: 0;
    }
    
    .instructions-section {
		margin: 1.5rem 0 2rem 0;
        margin-top: 2rem;
		background: #f8f9fa;
		border-radius: 8px;
		border-left: 4px solid #bed2e6;
		transition: background-color 0.3s ease, border-color 0.3s ease;
	}

	.instructions-content {
		padding: 1.25rem 1.5rem;
	}

	.instructions-header {
		margin: 0 0 0.75rem 0;
		font-size: 1rem;
		font-weight: 600;
		color: #333;
		transition: color 0.3s ease;
	}

	.instructions-text {
		margin: 0;
		font-size: 0.9rem;
		line-height: 1.5;
		color: #555;
		transition: color 0.3s ease;
	}
    
    .grammar-editor {
        background: #f8f9fa;
        padding: 1.5rem;
        border-radius: 8px;
        box-shadow: 0 2px 4px rgba(0, 0, 0, 0.05);
    }
    .grammar-header {
        display: flex;
        justify-content: space-between;
        align-items: center;
        margin-bottom: 1.5rem;
    }
    .grammar-editor h3 {
        margin: 0;
        color: #001a6e;
        font-family: 'Times New Roman';
    }
	.option-btn {
		display: flex;
		align-items: center;
		gap: 0.5rem;
		padding: 0.6rem 1rem;
		background: linear-gradient(135deg, #64748b, #748299);
		color: white;
		border: none;
		border-radius: 8px;
		font-size: 0.875rem;
		cursor: pointer;
		transition: all 0.2s ease;
		position: relative;
		overflow: hidden;
		box-shadow: 0 2px 8px rgba(100, 116, 139, 0.2);
		text-decoration: none;
		width: 140px;
		min-width: 140px;
		justify-content: center;
		margin-left: 1rem;
	}
	.example-btn {
		background: #BED2E6;
		color: black;
	}

	.example-btn:hover {
		box-shadow: 0 4px 12px rgba(190, 210, 230, 0.3);
	}

    :global(html.dark-mode) .example-btn {
        background: #001A6E;
        color: #ffffff;
    }

    :global(html.dark-mode) .example-btn:hover {
        background: #002a8e;
        box-shadow: 0 4px 12px rgba(0, 26, 110, 0.3);
    }

	.option-btn:hover {
		transform: translateY(-2px);
		box-shadow: 0 4px 12px rgba(100, 116, 139, 0.3);
	}

	

    .top-inputs {
        display: flex;
        gap: 1.5rem;
        margin-bottom: 1.5rem;
    }
    .input-group {
        flex: 1;
        display: flex;
        flex-direction: column;
    }
    .input-group label {
        margin-bottom: 0.5rem;
        font-weight: 500;
        color: #333;
        font-size: 0.9rem;
    }
    .input-group input {
        padding: 0.6rem;
        border: 1px solid #ddd;
        border-radius: 4px;
        font-family: monospace;
        transition: border-color 0.2s, box-shadow 0.2s;
    }
    .input-group input:focus {
        outline: none;
        border-color: #007bff; 
        box-shadow: 0 0 0 3px rgba(0, 123, 255, 0.25);
    }


    .rules-container {
        display: flex;
        flex-direction: column;
        gap: 1rem;
    }

    .start-label-container {
        margin-bottom: 0.5rem;
        padding-left: 0.25rem;
    }

    .rule-row {
        display: flex;
        align-items: center;
        gap: 0.5rem;
    }
    
    .start-label {
        font-weight: bold;
        color: #001a6e;
        font-family: monospace;
        font-size: 1rem;
    }
    
    .rule-inputs {
        display: flex;
        align-items: center;
        gap: 0.75rem;
        flex-grow: 1;
        overflow: hidden;
        width: 100%;
    }
    .non-terminal-input {
        flex: 0 0 120px;
        padding: 0.6rem;
        border: 1px solid #ddd;
        border-radius: 4px;
        font-family: monospace;
        text-align: center;
        width: 2.8rem;
        transition: border-color 0.2s, box-shadow 0.2s;
    }
    .non-terminal-input:focus {
        outline: none;
        border-color: #007bff;
        box-shadow: 0 0 0 3px rgba(0, 123, 255, 0.25);
    }
    .arrow {
        font-size: 1.2rem;
        color: #555;
        font-weight: bold;
    }
    .productions-container {
        display: flex;
        align-items: flex-start;
        flex: 1;
        overflow: hidden;
    }
    .productions-textarea {
        padding: 0.6rem;
        border: 1px solid #ddd;
        border-radius: 4px;
        font-family: monospace;
        width: 100%;
        flex: 1;
        height: 38px;
        resize: none;
        overflow-y: hidden;
        overflow-x: auto;
        word-wrap: break-word;
        white-space: nowrap;
        transition: border-color 0.2s, box-shadow 0.2s;
        line-height: 1.4;
    }
    .productions-textarea:focus {
        outline: none;
        border-color: #007bff;
        box-shadow: 0 0 0 3px rgba(0, 123, 255, 0.25);
    }

    .add-rule-btn {
        display: block;
        margin: 1.5rem auto 0;
        padding: 0.5rem 1rem;
        border: 1px dashed #001a6e;
        background: transparent;
        color: #001a6e;
        border-radius: 4px;
        cursor: pointer;
        font-weight: 500;
    }
    .button-container {
        display: flex;
        justify-content: center;
        gap: 1rem;
        margin-top: 1rem;
    }
    .submit-button,
    .generate-button {
        padding: 0.6rem 1.5rem;
        background: #BED2E6;
        color: #000000;
        border: none;
        border-radius: 6px;
        font-size: 0.9rem;
        font-weight: 500;
        cursor: pointer;
        transition: background-color 0.2s ease, transform 0.2s ease, opacity 0.2s ease;
        margin-top: 1rem;
        position: relative;
        overflow: hidden;
    }
    .button-content {
        display: flex;
        align-items: center;
        justify-content: center;
        gap: 0.5rem;
    }

    .loading-spinner {
        width: 16px;
        height: 16px;
        border: 2px solid transparent;
        border-top: 2px solid currentColor;
        border-radius: 50%;
        animation: spin 1s linear infinite;
    }
    @keyframes spin {
        0% {
            transform: rotate(0deg);
        }
        100% {
            transform: rotate(360deg);
        }
    }

    .submit-button:hover:not(:disabled),
    .generate-button:hover:not(:disabled) {
        background: #a8bdd1;
        transform: translateY(-2px);
    }

    .submit-button:disabled,
    .generate-button:disabled,
    .generate-button.disabled {
        background: #d6d8db;
        color: #6c757d;
        cursor: not-allowed;
        opacity: 0.6;
        transform: none;
        pointer-events: none;
    }

    .submit-button:disabled:hover,
    .generate-button:disabled:hover,
    .generate-button.disabled:hover {
        background: #d6d8db;
        color: #6c757d;
        transform: none;
    }
        .submit-button:disabled {
        cursor: wait;
        opacity: 0.8;
    }

    .generate-button:disabled {
        cursor: wait;
        opacity: 0.8;
    }

    .submit-button:disabled .loading-spinner {
        border-top-color: #6c757d;
    }

    .generate-button:disabled .loading-spinner {
        border-top-color: #6c757d;
    }


    /* Dark Mode Styles */
    :global(html.dark-mode) .parser-heading-h1,
    :global(html.dark-mode) .source-code-header,
    :global(html.dark-mode) .grammar-editor h3,
    :global(html.dark-mode) .start-label,
    :global(html.dark-mode) .input-group label {
        color: #ebeef1;
    }
    :global(html.dark-mode) .source-display,
    :global(html.dark-mode) .grammar-editor {
        background: #2d3748;
    }
    :global(html.dark-mode) .source-display {
        color: #e5e7eb;
    }

    :global(html.dark-mode) .input-group input,
    :global(html.dark-mode) .non-terminal-input,
    :global(html.dark-mode) .productions-textarea {
        background-color: #2d3748;
        border-color: #4b5563;
        color: #f0f0f0;
    }
    :global(html.dark-mode) .input-group input:focus,
    :global(html.dark-mode) .non-terminal-input:focus,
    :global(html.dark-mode) .productions-textarea:focus {
        border-color: #60a5fa;
        box-shadow: 0 0 0 2px rgba(96, 165, 250, 0.4); 
    }

    :global(html.dark-mode) .arrow {
        color: #9ca3af;
    }

    :global(html.dark-mode) .add-rule-btn {
        border-color: #60a5fa;
        color: #60a5fa;
    }
    :global(html.dark-mode) .submit-button,
    :global(html.dark-mode) .generate-button {
        background-color: #001A6E;
        color: #ffffff;
    }
    :global(html.dark-mode) .submit-button:hover:not(:disabled),
    :global(html.dark-mode) .generate-button:hover:not(:disabled) {
        background-color: #002a8e;
        transform: translateY(-2px);
    }

    
    :global(html.dark-mode) .submit-button:disabled,
    :global(html.dark-mode) .generate-button:disabled,
    :global(html.dark-mode) .generate-button.disabled {
        background: #495057;
        color: #6c757d;
        cursor: wait;
        opacity: 0.8;
        transform: none;
    }

    :global(html.dark-mode) .submit-button:disabled:hover,
    :global(html.dark-mode) .generate-button:disabled:hover,
    :global(html.dark-mode) .generate-button.disabled:hover {
        background: #495057;
        color: #6c757d;
        transform: none;
    }

        :global(html.dark-mode) .submit-button:disabled .loading-spinner {
        border-top-color: #6c757d;
    }

    :global(html.dark-mode) .generate-button:disabled .loading-spinner {
        border-top-color: #6c757d;
    }

    :global(html.dark-mode) .submit-button .loading-spinner {
        border-top-color: #ffffff;
    }

    :global(html.dark-mode) .generate-button .loading-spinner {
        border-top-color: #ffffff;
    }

    :global(html.dark-mode) .default-toggle-btn {
		background-color: #2d3748;
		border-color: #4a5568;
		color: #d1d5db;
	}
	:global(html.dark-mode) .default-toggle-btn.selected {
		background-color: #001a6e;
		border-color: #60a5fa;
		color: #e0e7ff;
	}
    :global(html.dark-mode) .default-toggle-btn:not(.selected):hover {
        background-color: #001a6e;
        border-color: #60a5fa;
    }

    :global(html.dark-mode) .instructions-section {
		background: #2d3748;
		border-left-color: #4da9ff;
	}

	:global(html.dark-mode) .instructions-header {
		color: #e2e8f0;
	}

	:global(html.dark-mode) .instructions-text {
		color: #cbd5e0;
	}

    .grammar-header {
        display: flex;
        justify-content: space-between;
        align-items: center;
        margin-bottom: 1.5rem;
    }

    .button-group {
        display: flex;
        gap: 0.5rem;
        align-items: center;
    }

    .clear-toggle-btn {
        background: white;
        border: 2px solid #e5e7eb;
        color: #ef4444;
        font-size: 1.2rem;
        cursor: pointer;
        transition: all 0.2s ease;
        display: flex;
        align-items: center;
        justify-content: center;
        height: 2.2rem;
        width: 2.2rem;
        border-radius: 50%;
    }

    .clear-toggle-btn:hover,
    .clear-toggle-btn:focus {
        background: #fff5f5;
        border-color: #ef4444;
    }

    /* Dark mode for clear button */
    :global(html.dark-mode) .clear-toggle-btn {
        background: transparent;
        border-color: #4a5568;
        color: #ef4444;
    }

    :global(html.dark-mode) .clear-toggle-btn:hover,
    :global(html.dark-mode) .clear-toggle-btn:focus {
        background: rgba(45, 55, 72, 0.5);
        border-color: #ef4444;
    }

    ::-webkit-scrollbar {
        width: 11px;
        height: 7px;
    }
    ::-webkit-scrollbar-track {
        background: #f1f1f1;
    }
    ::-webkit-scrollbar-thumb {
        background-color: #888;
        border-radius: 10px;
    }
    ::-webkit-scrollbar-thumb:hover {
        background: #555;
    }

    :global(html.dark-mode) ::-webkit-scrollbar-track {
        background: #2d3748;
    }

    :global(html.dark-mode) ::-webkit-scrollbar-thumb {
        background-color: #4a5568; 
        border-color: #2d3748; 
    }

    :global(html.dark-mode) ::-webkit-scrollbar-thumb:hover {
        background: #616e80;
    }
</style><|MERGE_RESOLUTION|>--- conflicted
+++ resolved
@@ -496,14 +496,10 @@
         isSubmittingGrammar = true;
 
         try {
-<<<<<<< HEAD
-            const response = await fetch('https://www.visual-compiler.co.za/api/parsing/grammar', {
-=======
             // FIX: Add 1-second delay before API call
             await new Promise(resolve => setTimeout(resolve, 1000));
 
             const response = await fetch('http://localhost:8080/api/parsing/grammar', {
->>>>>>> 544e163d
                 method: 'POST',
                 headers: { 
                     'Content-Type': 'application/json',
@@ -602,12 +598,8 @@
             await new Promise(resolve => setTimeout(resolve, 1000));
 
             // First verify tokens exist
-<<<<<<< HEAD
-            const tokensResponse = await fetch(`https://www.visual-compiler.co.za/api/lexing/lexer`, {
-=======
             console.log('Verifying tokens exist...');
             const tokensResponse = await fetch(`http://localhost:8080/api/lexing/lexer`, {
->>>>>>> 544e163d
                 method: 'POST',
                 headers: {
                     'Content-Type': 'application/json',
@@ -619,12 +611,8 @@
             });
 
             if (!tokensResponse.ok) {
-<<<<<<< HEAD
-                const dfa_token_response = await fetch(`https://www.visual-compiler.co.za/api/lexing/dfaToTokens`, {
-=======
                 console.log('Tokens not found, trying DFA tokenization...');
                 const dfa_token_response = await fetch(`http://localhost:8080/api/lexing/dfaToTokens`, {
->>>>>>> 544e163d
                     method: 'POST',
                     headers: {
                         'Content-Type': 'application/json',
