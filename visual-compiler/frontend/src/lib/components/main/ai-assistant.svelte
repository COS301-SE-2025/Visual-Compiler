<script lang="ts">
    import { activePhase, setActivePhase, type PhaseType } from '../../stores/pipeline';
    import { AddToast } from '$lib/stores/toast';
    import { get } from 'svelte/store';
    import { projectName } from '$lib/stores/project';
    import { aiAssistantOpen } from '../../stores/ai-assistant';
    import { onMount, onDestroy } from 'svelte';
    
    let isOpen = false;
    let activeTab: 'questions' | 'generate' = 'questions';
    let messageInput = '';
    let messages: Array<{id: number, text: string, isUser: boolean, timestamp: Date}> = [];
    let messagesContainer: HTMLElement; 
    
    // Update the store whenever isOpen changes
    $: aiAssistantOpen.set(isOpen);
    
    // Subscribe to the active phase
    $: currentPhase = $activePhase;
    
    // Phase configuration for generate input
    const phaseConfig = {
        source: {
            name: 'Source Code',
            icon: 'M14 2H6A2 2 0 0 0 4 4V20A2 2 0 0 0 6 22H18A2 2 0 0 0 20 20V8L14 2Z'
        },
        lexer: {
            name: 'Lexer Rules',
            icon: 'M4 7V4A2 2 0 0 1 6 2H18A2 2 0 0 1 20 4V7'
        },
        parser: {
            name: 'Parser Grammar',
            icon: 'M22 12H18L15 21L9 3L6 12H2'
        },
        analyser: {
            name: 'Analyser Rules',
            icon: 'M9 11H15M9 15H15M17 21H7A2 2 0 0 1 5 19V5A2 2 0 0 1 7 3H14L19 8V19A2 2 0 0 1 17 21Z'
        },
        translator: {
            name: 'Translator Rules',
            icon: 'M14.5 2H6A2 2 0 0 0 4 4V20A2 2 0 0 0 6 22H18A2 2 0 0 0 20 20V7.5L14.5 2Z'
        },
        optimiser: {
            name: 'Optimiser Code',
            icon: 'M12 2L2 7V10C2 16 6 20.5 12 22C18 20.5 22 16 22 10V7L12 2Z'
        }
    };

    // Function to get source code for lexer phase
    async function getSourceCodeForLexer() {
        const project = get(projectName);
        const accessToken = sessionStorage.getItem('access_token') || 
                           sessionStorage.getItem('authToken') || 
                           sessionStorage.getItem('access_token') || 
                           sessionStorage.getItem('authToken') || 
                           sessionStorage.getItem('token');
        
        if (!accessToken || !project) {
            throw new Error('Missing authentication or project');
        }

        try {
            const response = await fetch(`https://www.visual-compiler.co.za/api/lexing/getCode?project_name=${encodeURIComponent(project)}`, {
                method: 'GET',
                headers: { 
                    'Authorization': `Bearer ${accessToken}`
                }
            });
            
            if (!response.ok) {
                const errorData = await response.json();
                throw new Error(errorData.error || 'Failed to get source code');
            }
            
            const data = await response.json();
            return data.code || '';
        } catch (error) {
            console.error('Error getting source code:', error);
            throw error;
        }
    }

    // Function to get tokens for parser phase
    async function getTokensForParser() {
        const project = get(projectName);
        const accessToken = sessionStorage.getItem('access_token') || 
                           sessionStorage.getItem('authToken') || 
                           sessionStorage.getItem('access_token') || 
                           sessionStorage.getItem('authToken') || 
                           sessionStorage.getItem('token');
        
        if (!accessToken || !project) {
            throw new Error('Missing authentication or project');
        }

        try {
            const response = await fetch(`https://www.visual-compiler.co.za/api/lexing/getTokens?project_name=${encodeURIComponent(project)}`, {
                method: 'GET',
                headers: { 
                    'Authorization': `Bearer ${accessToken}`
                }
            });
            
            if (!response.ok) {
                const errorData = await response.json();
                throw new Error(errorData.error || 'Failed to get tokens');
            }
            
            const data = await response.json();
            // Convert tokens array to string format for AI
            if (data.tokens && Array.isArray(data.tokens)) {
                return JSON.stringify(data.tokens, null, 2);
            }
            return '';
        } catch (error) {
            console.error('Error getting tokens:', error);
            throw error;
        }
    }

    // Function to get syntax tree for analyser/translator phase
    async function getSyntaxTreeForAnalyser() {
        const project = get(projectName);
        const accessToken = sessionStorage.getItem('access_token') || 
                           sessionStorage.getItem('authToken') || 
                           sessionStorage.getItem('access_token') || 
                           sessionStorage.getItem('authToken') || 
                           sessionStorage.getItem('token');
        
        if (!accessToken || !project) {
            throw new Error('Missing authentication or project');
        }

        try {
            const response = await fetch(`https://www.visual-compiler.co.za/api/parsing/getTree?project_name=${encodeURIComponent(project)}`, {
                method: 'GET',
                headers: { 
                    'Authorization': `Bearer ${accessToken}`
                }
            });
            
            if (!response.ok) {
                const errorData = await response.json();
                throw new Error(errorData.error || 'Failed to get syntax tree');
            }
            
            const data = await response.json();
            // Convert syntax tree to string format for AI
            if (data.tree || data.syntax_tree) {
                return JSON.stringify(data.tree || data.syntax_tree, null, 2);
            }
            return '';
        } catch (error) {
            console.error('Error getting syntax tree:', error);
            throw error;
        }
    }

    // Function to validate lexer response format
    function validateLexerResponse(response: string): { isValid: boolean, data?: any } {
        try {
            const parsed = JSON.parse(response);
            
            // Check if it's an array
            if (!Array.isArray(parsed)) {
                return { isValid: false };
            }
            
            // Check if each item has the required structure
            for (const item of parsed) {
                if (!item.type || !item.regex || typeof item.type !== 'string' || typeof item.regex !== 'string') {
                    return { isValid: false };
                }
            }
            
            return { isValid: true, data: parsed };
        } catch (error) {
            return { isValid: false };
        }
    }

    // Function to validate parser response format
    function validateParserResponse(response: string): { isValid: boolean, data?: any } {
        try {
            const parsed = JSON.parse(response);
            
            // Check if it has the required structure
            if (!parsed.variables || !parsed.terminals || !parsed.start || !parsed.rules) {
                console.log('Missing required parser fields');
                return { isValid: false };
            }
            
            // Check if variables and terminals are strings
            if (typeof parsed.variables !== 'string' || typeof parsed.terminals !== 'string' || typeof parsed.start !== 'string') {
                console.log('Variables/Terminals/Start not strings');
                return { isValid: false };
            }
            
            // Check if rules is an array
            if (!Array.isArray(parsed.rules)) {
                console.log('Rules not an array');
                return { isValid: false };
            }
            
            for (const rule of parsed.rules) {
<<<<<<< HEAD
                if (!rule.input || typeof rule.input !== 'string') {
=======
                if (!('input' in rule) || !('output' in rule) || typeof rule.input !== 'string') {
>>>>>>> 08d12813
                    console.log('Invalid rule structure:', rule);
                    return { isValid: false };
                }

                // Check if output is string or array
                if (Array.isArray(rule.output)) {
                    rule.output = rule.output.join(' ');
                } else if (typeof rule.output === 'string') {
                    rule.output = rule.output;
                } else {
                    console.log('Rule output invalid type:', typeof rule.output);
                    return { isValid: false };
                }

                // Replace commas with spaces
                rule.output = rule.output.replace(/,/g, ' ').replace(/\s+/g, ' ').trim();

                if (!rule.output) {
                    console.log('Rule output normalisation failed:', rule);
                    return { isValid: false };
                }
            }
            
            console.log('Parser validation successful');
            return { isValid: true, data: parsed };
        } catch (error) {
            console.log('Parser validation JSON parse error:', error);
            return { isValid: false };
        }
    }

    // Function to validate analyser response format
    function validateAnalyserResponse(response: string): { isValid: boolean, data?: any } {
        try {
            const parsed = JSON.parse(response);
            
            // Check if it has the required structure
            if (!parsed.scope_rules || !parsed.type_rules || !parsed.grammar_rules) {
                return { isValid: false };
            }
            
            // Check if scope_rules is an array
            if (!Array.isArray(parsed.scope_rules)) {
                return { isValid: false };
            }
            
            // Check each scope rule has start and end
            for (const rule of parsed.scope_rules) {
                if (!rule.start || !rule.end || 
                    typeof rule.start !== 'string' || 
                    typeof rule.end !== 'string') {
                    return { isValid: false };
                }
            }
            
            // Check if type_rules is an array
            if (!Array.isArray(parsed.type_rules)) {
                return { isValid: false };
            }
            
            // Check each type rule has required fields
            for (const rule of parsed.type_rules) {
                if (!rule.result || !rule.assignment || !rule.lhs ||
                    typeof rule.result !== 'string' || 
                    typeof rule.assignment !== 'string' || 
                    typeof rule.lhs !== 'string') {
                    return { isValid: false };
                }
                
                // operator should be an array (can be empty)
                if (!Array.isArray(rule.operator)) {
                    return { isValid: false };
                }
                
                // rhs should be a string or array (can be empty)
                if (typeof rule.rhs !== 'string' && !Array.isArray(rule.rhs)) {
                    return { isValid: false };
                }
            }
            
            // Check if grammar_rules is an object with minimum required fields
            const grammarRules = parsed.grammar_rules;
            if (!grammarRules || typeof grammarRules !== 'object') {
                return { isValid: false };
            }
            
            // Check that minimum required grammar rules exist
            const requiredFields = [
                'variable_rule', 'type_rule', 'function_rule', 
                'parameter_rule', 'assignment_rule', 'operator_rule', 'term_rule'
            ];
            
            for (const field of requiredFields) {
                if (!grammarRules[field] || typeof grammarRules[field] !== 'string') {
                    return { isValid: false };
                }
            }
            
            // Additional fields are allowed and will be preserved
            return { isValid: true, data: parsed };
        } catch (error) {
            return { isValid: false };
        }
    }

    // Function to validate translator response format
    function validateTranslatorResponse(response: string): { isValid: boolean, data?: any } {
        try {
            const parsed = JSON.parse(response);
            
            // Check if it's an array
            if (!Array.isArray(parsed)) {
                return { isValid: false };
            }
            
            // Check each translation rule has the required structure
            for (const rule of parsed) {
                if (!rule.sequence || !rule.translation) {
                    return { isValid: false };
                }
                
                // sequence should be a string
                if (typeof rule.sequence !== 'string') {
                    return { isValid: false };
                }
                
                // translation should be an array of strings
                if (!Array.isArray(rule.translation)) {
                    return { isValid: false };
                }
                
                // Check that all translation items are strings
                for (const translationItem of rule.translation) {
                    if (typeof translationItem !== 'string') {
                        return { isValid: false };
                    }
                }
            }
            
            return { isValid: true, data: parsed };
        } catch (error) {
            return { isValid: false };
        }
    }

    // Function to validate optimiser response format
    function validateOptimiserResponse(response: string): { isValid: boolean, data?: string } {
        // Check if response starts with "package main" and looks like Go code
        const trimmedResponse = response.trim();
        
        // Must start with "package main"
        if (!trimmedResponse.startsWith('package main')) {
            return { isValid: false };
        }
        
        // Should contain typical Go code patterns
        const hasValidGoStructure = (
            trimmedResponse.includes('package main') &&
            (trimmedResponse.includes('func main()') || trimmedResponse.includes('func ')) &&
            trimmedResponse.includes('{') &&
            trimmedResponse.includes('}')
        );
        
        if (!hasValidGoStructure) {
            return { isValid: false };
        }
        
        return { isValid: true, data: trimmedResponse };
    }

    // Function to automatically submit generated source code
    async function autoSubmitSourceCode(code: string) {
        const project = get(projectName);
        const accessToken = sessionStorage.getItem('access_token') || 
                           sessionStorage.getItem('authToken') || 
                           sessionStorage.getItem('access_token') || 
                           sessionStorage.getItem('authToken') || 
                           sessionStorage.getItem('token');
        
        if (!accessToken || !project) {
            AddToast('Unable to auto-submit: Missing authentication or project', 'error');
            return false;
        }

        try {
            const response = await fetch('https://www.visual-compiler.co.za/api/lexing/code', {
                method: 'POST',
                headers: { 
                    'Content-Type': 'application/json',
                    'Authorization': `Bearer ${accessToken}`
                },
                body: JSON.stringify({
                    project_name: project,
                    source_code: code
                })
            });
            
            if (!response.ok) {
                const errorData = await response.json();
                throw new Error(errorData.error || 'Failed to submit code');
            }
            
            return true;
        } catch (error) {
            console.error('Auto-submit failed:', error);
            return false;
        }
    }

    function toggleChatbot() {
        isOpen = !isOpen;
    }

    function switchTab(tab: 'questions' | 'generate') {
        activeTab = tab;
    }

    function handleKeyPress(event: KeyboardEvent) {
        if (event.key === 'Enter' && !event.shiftKey) {
            event.preventDefault();
            handleSendMessage();
        }
    }

    async function handleSendMessage() {
        if (!messageInput.trim()) return;
        
        const accessToken = sessionStorage.getItem('access_token') || 
                           sessionStorage.getItem('authToken') || 
                           sessionStorage.getItem('access_token') || 
                           sessionStorage.getItem('authToken') || 
                           sessionStorage.getItem('token');
        
        if (!accessToken) {
            AddToast('Authentication required: Please log in to ask questions', 'error');
            return;
        }

        const userQuestion = messageInput.trim();
        
        // Add user message
        messages = [...messages, {
            id: Date.now(),
            text: userQuestion,
            isUser: true,
            timestamp: new Date()
        }];
        
        // Clear input immediately
        messageInput = '';
        
        // FIX: Auto-scroll to bottom after adding user message
        setTimeout(() => {
            if (messagesContainer) {
                messagesContainer.scrollTop = messagesContainer.scrollHeight;
            }
        }, 10);
        
        try {
            // Show loading message
            const loadingMessageId = Date.now() + 1;
            messages = [...messages, {
                id: loadingMessageId,
                text: 'Thinking...',
                isUser: false,
                timestamp: new Date()
            }];

            // FIX: Auto-scroll to bottom after adding loading message
            setTimeout(() => {
                if (messagesContainer) {
                    messagesContainer.scrollTop = messagesContainer.scrollHeight;
                }
            }, 10);

            // Send question to backend
            const response = await fetch('https://www.visual-compiler.co.za/api/ai/answer', {
                method: 'POST',
                headers: {
                    'Content-Type': 'application/json',
                    'Authorization': `Bearer ${accessToken}`
                },
                body: JSON.stringify({
                    question: userQuestion
                })
            });

            console.log('Question API response status:', response.status);
            console.log('Question API response ok:', response.ok);

            const responseText = await response.text();
            console.log('Question API raw response:', responseText);

            let data;
            try {
                data = JSON.parse(responseText);
                console.log('Question API parsed response:', data);
            } catch (parseError) {
                console.error('Question API JSON parse error:', parseError);
                throw new Error('Invalid response format from server');
            }

            // Remove loading message
            messages = messages.filter(msg => msg.id !== loadingMessageId);

            if (!response.ok) {
                console.error('Question API error response:', data);
                throw new Error(data.error || data.details || `Server error: ${response.status}`);
            }

            // Fix: Check for both 'answer' and 'response' fields
            const aiAnswer = data.answer || data.response;
            if (aiAnswer) {
                messages = [...messages, {
                    id: Date.now() + 2,
                    text: aiAnswer,
                    isUser: false,
                    timestamp: new Date()
                }];

                // FIX: Auto-scroll to bottom after adding AI response
                setTimeout(() => {
                    if (messagesContainer) {
                        messagesContainer.scrollTop = messagesContainer.scrollHeight;
                    }
                }, 10);
            } else {
                throw new Error('No answer received from AI');
            }

        } catch (error) {
            console.error('=== Question API Error ===');
            console.error('Error object:', error);
            console.error('Error message:', error.message);
            
            // Remove any loading messages
            messages = messages.filter(msg => !msg.text.includes('Thinking'));
            
            // Add error message
            messages = [...messages, {
                id: Date.now() + 3,
                text: `Sorry, I encountered an error: ${error.message}. Please try again.`,
                isUser: false,
                timestamp: new Date()
            }];
            
            // FIX: Auto-scroll to bottom after adding error message
            setTimeout(() => {
                if (messagesContainer) {
                    messagesContainer.scrollTop = messagesContainer.scrollHeight;
                }
            }, 10);
            
            AddToast(`Failed to get AI response: ${error.message}`, 'error');
        }
    }

    // FIX: Add auto-scroll function for generatePhaseInput as well
    async function generatePhaseInput(phase: PhaseType) {
        if (!phase) return;
        
        const accessToken = sessionStorage.getItem('access_token') || 
                           sessionStorage.getItem('authToken') || 
                           sessionStorage.getItem('access_token') || 
                           sessionStorage.getItem('authToken') || 
                           sessionStorage.getItem('token');
        
        console.log('=== AI Generation Debug Info ===');
        console.log('Phase:', phase);
        console.log('Access Token exists:', !!accessToken);
        console.log('Access Token (first 20 chars):', accessToken ? accessToken.substring(0, 20) + '...' : 'null');
        
        if (!accessToken) {
            AddToast('Authentication required: Please log in to use AI generation', 'error');
            return;
        }

        // Add user message to show generation started
        messages = [...messages, {
            id: Date.now(),
            text: `${phaseConfig[phase].name} :)`,
            isUser: true,
            timestamp: new Date()
        }];
        
        // Switch to questions tab to show the interaction
        activeTab = 'questions';

        // FIX: Auto-scroll to bottom after adding user message
        setTimeout(() => {
            if (messagesContainer) {
                messagesContainer.scrollTop = messagesContainer.scrollHeight;
            }
        }, 10);

        try {
            // Show loading message
            const loadingMessageId = Date.now() + 1;
            messages = [...messages, {
                id: loadingMessageId,
                text: `Generating input...`,
                isUser: false,
                timestamp: new Date()
            }];

            // FIX: Auto-scroll to bottom after adding loading message
            setTimeout(() => {
                if (messagesContainer) {
                    messagesContainer.scrollTop = messagesContainer.scrollHeight;
                }
            }, 10);

            // Get artifact based on phase
            let artifact = " ";
            if (phase === 'lexer') {
                try {
                    artifact = await getSourceCodeForLexer();
                    console.log('Retrieved source code for lexer:', artifact);
                } catch (error) {
                    throw new Error(`Failed to get source code: ${error.message}`);
                }
            } else if (phase === 'parser') {
                try {
                    artifact = await getTokensForParser();
                    console.log('Retrieved tokens for parser:', artifact);
                } catch (error) {
                    throw new Error(`Failed to get tokens: ${error.message}`);
                }
            } else if (phase === 'analyser' || phase === 'translator') {
                try {
                    artifact = await getSyntaxTreeForAnalyser();
                    console.log(`Retrieved syntax tree for ${phase}:`, artifact);
                } catch (error) {
                    throw new Error(`Failed to get syntax tree: ${error.message}`);
                }
            } else if (phase === 'optimiser') {
                // Optimiser uses empty artifact like source code
                artifact = " ";
                console.log('Using empty artifact for optimiser phase');
            }

            // Prepare request body
            const requestBody = {
                phase: phase,
                artefact: artifact
            };
            
            console.log('Request body:', JSON.stringify(requestBody, null, 2));
            console.log('Request URL:', 'https://www.visual-compiler.co.za/api/ai/generate');

            const response = await fetch('https://www.visual-compiler.co.za/api/ai/generate', {
                method: 'POST',
                headers: {
                    'Content-Type': 'application/json',
                    'Authorization': `Bearer ${accessToken}`
                },
                body: JSON.stringify(requestBody)
            });

            console.log('Response status:', response.status);
            console.log('Response ok:', response.ok);
            console.log('Response headers:', Object.fromEntries(response.headers.entries()));

            const responseText = await response.text();
            console.log('Raw response text:', responseText);

            let data;
            try {
                data = JSON.parse(responseText);
                console.log('Parsed response data:', data);
            } catch (parseError) {
                console.error('JSON parse error:', parseError);
                throw new Error(`Invalid JSON response: ${responseText}`);
            }

            if (!response.ok) {
                console.error('Error response data:', data);
                throw new Error(data.error || data.details || `HTTP ${response.status} error`);
            }
            
            messages = messages.filter(msg => msg.id !== loadingMessageId);
            
            if (data.response) {
                console.log('AI generated response:', data.response);
                
                if (phase === 'source') {
                    console.log('Dispatching ai-source-generated event');
                    window.dispatchEvent(new CustomEvent('ai-source-generated', {
                        detail: { code: data.response }
                    }));

                    setTimeout(async () => {
                        const submitSuccess = await autoSubmitSourceCode(data.response);
                        
                        if (submitSuccess) {
                            window.dispatchEvent(new CustomEvent('ai-source-submitted', {
                                detail: { code: data.response }
                            }));
                            
                            messages = [...messages, {
                                id: Date.now() + 3,
                                text: `Source code generated and submitted successfully! Your code has been automatically saved to your project and is ready for lexical analysis.`,
                                isUser: false,
                                timestamp: new Date()
                            }];
                            
                            AddToast('AI source code generated and submitted successfully!', 'success');
                        } else {
                            messages = [...messages, {
                                id: Date.now() + 3,
                                text: `Source code generated successfully! The code has been inserted into your source code input area. Please review and click "Confirm Code" to submit it.`,
                                isUser: false,
                                timestamp: new Date()
                            }];
                            
                            AddToast('AI source code generated! Please review and confirm to submit.', 'warning');
                        }
                    }, 500); 
                    
                } else if (phase === 'lexer') {
                    // Handle lexer-specific response
                    const validationResult = validateLexerResponse(data.response);
                    
                    if (validationResult.isValid && validationResult.data) {
                        console.log('Valid lexer response, dispatching event with data:', validationResult.data);
                        
                        // Dispatch event to populate lexer input rows
                        window.dispatchEvent(new CustomEvent('ai-lexer-generated', {
                            detail: { rules: validationResult.data }
                        }));
                        
                        messages = [...messages, {
                            id: Date.now() + 2,
                            text: `Lexer rules generated successfully! ${validationResult.data.length} token rules have been automatically inserted into the Regular Expression input rows. You can review and modify them as needed.`,
                            isUser: false,
                            timestamp: new Date()
                        }];
                        
                        AddToast('AI lexer rules generated and inserted successfully!', 'success');
                    } else {
                        // Invalid format, just show the response in chat
                        console.log('Invalid lexer response format, showing in chat');
                        
                        messages = [...messages, {
                            id: Date.now() + 2,
                            text: `Here's the generated ${phaseConfig[phase].name} input:\n\n${data.response}`,
                            isUser: false,
                            timestamp: new Date()
                        }];
                        
                        AddToast('Lexer rules generated but in unexpected format. Check the chat for details.', 'warning');
                    }
                } else if (phase === 'parser') {
                    // Handle parser-specific response
                    const validationResult = validateParserResponse(data.response);
                    
                    if (validationResult.isValid && validationResult.data) {
                        console.log('Valid parser response, dispatching event with data:', validationResult.data);
                        
                        // Fix: Don't transform the data - send it as is
                        // The parsing component expects the original format
                        window.dispatchEvent(new CustomEvent('ai-parser-generated', {
                            detail: { grammar: validationResult.data }
                        }));
                        
                        messages = [...messages, {
                            id: Date.now() + 2,
                            text: `✅ Parser grammar generated successfully! The context-free grammar with ${validationResult.data.rules.length} rules has been automatically inserted into the grammar editor. You can review and modify it as needed.`,
                            isUser: false,
                            timestamp: new Date()
                        }];
                        
                        AddToast('AI parser grammar generated and inserted successfully!', 'success');
                    } else {
                        // Invalid format, just show the response in chat
                        console.log('Invalid parser response format, showing in chat');
                        
                        messages = [...messages, {
                            id: Date.now() + 2,
                            text: `Here's the generated ${phaseConfig[phase].name} input:\n\n${data.response}`,
                            isUser: false,
                            timestamp: new Date()
                        }];
                        
                        AddToast('Parser grammar generated but in unexpected format. Check the chat for details.', 'warning');
                    }
                } else if (phase === 'analyser') {
                    // Handle analyser-specific response
                    const validationResult = validateAnalyserResponse(data.response);
                    
                    if (validationResult.isValid && validationResult.data) {
                        console.log('Valid analyser response, dispatching event with data:', validationResult.data);
                        
                        // Dispatch event to populate analyser configuration
                        window.dispatchEvent(new CustomEvent('ai-analyser-generated', {
                            detail: { config: validationResult.data }
                        }));
                        
                        const scopeCount = validationResult.data.scope_rules.length;
                        const typeCount = validationResult.data.type_rules.length;
                        
                        messages = [...messages, {
                            id: Date.now() + 2,
                            text: `Analyser configuration generated successfully! ${scopeCount} scope rules, ${typeCount} type rules, and grammar linking rules have been automatically inserted into the analyser editor. You can review and modify them as needed.`,
                            isUser: false,
                            timestamp: new Date()
                        }];
                        
                        AddToast('AI analyser configuration generated and inserted successfully!', 'success');
                    } else {
                        // Invalid format, just show the response in chat
                        console.log('Invalid analyser response format, showing in chat');
                        
                        messages = [...messages, {
                            id: Date.now() + 2,
                            text: `Here's the generated ${phaseConfig[phase].name} input:\n\n${data.response}`,
                            isUser: false,
                            timestamp: new Date()
                        }];
                        
                        AddToast('Analyser configuration generated but in unexpected format. Check the chat for details.', 'warning');
                    }
                } else if (phase === 'translator') {
                    // Handle translator-specific response
                    const validationResult = validateTranslatorResponse(data.response);
                    
                    if (validationResult.isValid && validationResult.data) {
                        console.log('Valid translator response, dispatching event with data:', validationResult.data);
                        
                        // Dispatch event to populate translator rules
                        window.dispatchEvent(new CustomEvent('ai-translator-generated', {
                            detail: { rules: validationResult.data }
                        }));
                        
                        messages = [...messages, {
                            id: Date.now() + 2,
                            text: `Translator rules generated successfully! ${validationResult.data.length} translation rules have been automatically inserted into the translator editor. You can review and modify them as needed.`,
                            isUser: false,
                            timestamp: new Date()
                        }];
                        
                        AddToast('AI translator rules generated and inserted successfully!', 'success');
                    } else {
                        // Invalid format, just show the response in chat
                        console.log('Invalid translator response format, showing in chat');
                        
                        messages = [...messages, {
                            id: Date.now() + 2,
                            text: `Here's the generated ${phaseConfig[phase].name} input:\n\n${data.response}`,
                            isUser: false,
                            timestamp: new Date()
                        }];
                        
                        AddToast('Translator rules generated but in unexpected format. Check the chat for details.', 'warning');
                    }
                } else if (phase === 'optimiser') {
                    // Handle optimiser-specific response
                    const validationResult = validateOptimiserResponse(data.response);
                    
                    if (validationResult.isValid && validationResult.data) {
                        console.log('Valid optimiser response, dispatching event with code:', validationResult.data);
                        
                        // Dispatch event to populate optimiser code input
                        window.dispatchEvent(new CustomEvent('ai-optimiser-generated', {
                            detail: { code: validationResult.data }
                        }));
                        
                        messages = [...messages, {
                            id: Date.now() + 2,
                            text: `Optimiser code generated successfully! The Go source code has been automatically inserted into the code input area. You can review and modify it as needed before selecting optimisation techniques.`,
                            isUser: false,
                            timestamp: new Date()
                        }];
                        
                        AddToast('AI optimiser code generated and inserted successfully!', 'success');
                    } else {
                        // Invalid format, just show the response in chat
                        console.log('Invalid optimiser response format, showing in chat');
                        
                        messages = [...messages, {
                            id: Date.now() + 2,
                            text: `Here's the generated ${phaseConfig[phase].name} input:\n\n${data.response}`,
                            isUser: false,
                            timestamp: new Date()
                        }];
                        
                        AddToast('Optimiser code generated but in unexpected format. Check the chat for details.', 'warning');
                    }
                } else {
                    // For other phases (to be implemented later)
                    messages = [...messages, {
                        id: Date.now() + 2,
                        text: `Here's the generated ${phaseConfig[phase].name} input:\n\n${data.response}`,
                        isUser: false,
                        timestamp: new Date()
                    }];
                    
                    AddToast(`${phaseConfig[phase].name} input generated successfully!`, 'success');
                }
            } else {
                throw new Error('No content generated in response');
            }
            
        } catch (error) {
            console.error('=== AI Generation Error ===');
            console.error('Error object:', error);
            console.error('Error message:', error.message);
            console.error('Error stack:', error.stack);
            
            messages = messages.filter(msg => !msg.text.includes('Generating'));
            
            messages = [...messages, {
                id: Date.now() + 3,
                text: `Failed to generate ${phaseConfig[phase].name} input: ${error.message}. Please try again.`,
                isUser: false,
                timestamp: new Date()
            }];
            
            AddToast(`AI generation failed: ${error.message}`, 'error');
        }
    }

    function generatePhaseInputOld(phase: PhaseType) {
        if (!phase) return;
        
        // Add placeholder functionality for generating input
        messages = [...messages, {
            id: Date.now(),
            text: `Generate input for ${phaseConfig[phase].name}`,
            isUser: true,
            timestamp: new Date()
        }];
        
        // Switch to questions tab to show the generated content
        activeTab = 'questions';
        
        setTimeout(() => {
            messages = [...messages, {
                id: Date.now() + 1,
                text: `Here's a sample input for the ${phaseConfig[phase].name} phase. (This will be replaced with actual AI-generated content)`,
                isUser: false,
                timestamp: new Date()
            }];
        }, 1000);
    }

    // Event listener variables
    let aiOptimiserEventListener: (event: CustomEvent) => void;

    // Initialize the store with default values on mount
    onMount(() => {
        // Just set up the event listener without calling updateStore
        aiOptimiserEventListener = (event: CustomEvent) => {
            if (event.detail && event.detail.code) {
                console.log('Received AI optimiser code:', event.detail.code);
                AddToast('AI optimiser code generated! Check the optimiser phase input area.', 'success');
                console.log('AI optimiser code forwarded to optimiser component');
            }
        };

        window.addEventListener('ai-optimiser-generated', aiOptimiserEventListener);
    });

    onDestroy(() => {
        if (aiOptimiserEventListener) {
            window.removeEventListener('ai-optimiser-generated', aiOptimiserEventListener);
        }
    });
</script>

<!-- Floating chatbot button -->
<div class="chatbot-container">
    {#if !isOpen}
        <button class="chatbot-toggle" on:click={toggleChatbot} aria-label="Open AI Chatbot">
            <!-- Robot Icon based on your image -->
            <svg width="28" height="28" viewBox="0 0 24 24" fill="none" xmlns="http://www.w3.org/2000/svg">
                <!-- Robot antenna -->
                <circle cx="12" cy="2.5" r="1.5" stroke="currentColor" stroke-width="2" fill="none"/>
                <circle cx="12" cy="2.5" r="0.5" fill="currentColor"/>
                <line x1="12" y1="4" x2="12" y2="6" stroke="currentColor" stroke-width="2"/>
                
                <!-- Robot head -->
                <rect x="5" y="6" width="14" height="10" rx="3" stroke="currentColor" stroke-width="2" fill="none"/>
                
                <!-- Robot eyes -->
                <circle cx="9" cy="10" r="1.5" fill="currentColor"/>
                <circle cx="9" cy="10" r="0.5" fill="white"/>
                <circle cx="15" cy="10" r="1.5" fill="currentColor"/>
                <circle cx="15" cy="10" r="0.5" fill="white"/>
                
                <!-- Robot mouth -->
                <path d="M10 13 Q12 15 14 13" stroke="currentColor" stroke-width="2" fill="none" stroke-linecap="round"/>
                
                <!-- Robot arms/handles -->
                <rect x="2" y="11" width="3" height="4" rx="1.5" stroke="currentColor" stroke-width="2" fill="none"/>
                <rect x="19" y="11" width="3" height="4" rx="1.5" stroke="currentColor" stroke-width="2" fill="none"/>
                
                <!-- Robot body -->
                <rect x="6" y="16" width="12" height="6" rx="2" stroke="currentColor" stroke-width="2" fill="none"/>
            </svg>
        </button>
    {/if}

    <!-- Chat window -->
    {#if isOpen}
        <div class="chat-window">
            <!-- Header -->
            <div class="chat-header">
                <div class="chat-title">
                    <div class="ai-icon">
                        <!-- FIX: Updated to match the toggle button icon -->
                        <svg width="20" height="20" viewBox="0 0 24 24" fill="none" xmlns="http://www.w3.org/2000/svg">
                            <!-- Robot antenna -->
                            <circle cx="12" cy="2.5" r="1.5" stroke="currentColor" stroke-width="1.5" fill="none"/>
                            <circle cx="12" cy="2.5" r="0.3" fill="currentColor"/>
                            <line x1="12" y1="4" x2="12" y2="6" stroke="currentColor" stroke-width="1.5"/>
                            
                            <!-- Robot head -->
                            <rect x="5" y="6" width="14" height="10" rx="3" stroke="currentColor" stroke-width="1.5" fill="none"/>
                            
                            <!-- Robot eyes -->
                            <circle cx="9" cy="10" r="1" fill="currentColor"/>
                            <circle cx="9" cy="10" r="0.3" fill="white"/>
                            <circle cx="15" cy="10" r="1" fill="currentColor"/>
                            <circle cx="15" cy="10" r="0.3" fill="white"/>
                            
                            <!-- Robot mouth -->
                            <path d="M10 13 Q12 14.5 14 13" stroke="currentColor" stroke-width="1.5" fill="none" stroke-linecap="round"/>
                            
                            <!-- Robot arms/handles -->
                            <rect x="2" y="11" width="3" height="4" rx="1.5" stroke="currentColor" stroke-width="1.5" fill="none"/>
                            <rect x="19" y="11" width="3" height="4" rx="1.5" stroke="currentColor" stroke-width="1.5" fill="none"/>
                            
                            <!-- Robot body -->
                            <rect x="6" y="16" width="12" height="6" rx="2" stroke="currentColor" stroke-width="1.5" fill="none"/>
                        </svg>
                    </div>
                    <div>
                        <h3>AI Assistant</h3>
                        <span class="status">Online</span>
                    </div>
                </div>
                <button class="close-btn" on:click={toggleChatbot} aria-label="Close chat">
                    <svg width="18" height="18" viewBox="0 0 24 24" fill="none" xmlns="http://www.w3.org/2000/svg">
                        <path d="M18 6L6 18M6 6L18 18" stroke="currentColor" stroke-width="2" stroke-linecap="round"/>
                    </svg>
                </button>
            </div>

            <!-- Tab Navigation -->
            <div class="tab-navigation">
                <button 
                    class="tab-btn {activeTab === 'questions' ? 'active' : ''}"
                    on:click={() => switchTab('questions')}
                >
                   
                    Ask Questions
                </button>
                <button 
                    class="tab-btn {activeTab === 'generate' ? 'active' : ''}"
                    on:click={() => switchTab('generate')}
                >
                   
                    Generate Input
                </button>
            </div>

            <!-- Content Area -->
            <div class="content-area">
                {#if activeTab === 'questions'}
                    <!-- FIX: Bind the messages container for auto-scroll -->
                    <div class="messages-container" bind:this={messagesContainer}>
                        {#if messages.length === 0}
                            <div class="welcome-message">
                                <div class="welcome-icon">
                                    <svg width="40" height="40" viewBox="0 0 24 24" fill="none" xmlns="http://www.w3.org/2000/svg">
                                        <!-- Question mark circle background -->
                                        <circle cx="12" cy="12" r="10" fill="currentColor" opacity="0.1"/>
                                        <!-- Question mark shape -->
                                        <path d="M9.5 9C9.5 7.5 10.5 6.5 12 6.5C13.5 6.5 14.5 7.5 14.5 9C14.5 10.5 12 11 12 13" fill="none" stroke="currentColor" stroke-width="2" stroke-linecap="round"/>
                                        <!-- Question mark dot -->
                                        <circle cx="12" cy="16" r="1" fill="currentColor"/>
                                    </svg>
                                </div>
                                <h4>Ask me anything about</h4>
                                <h4>Compiler Construction!</h4>
                                <p>I'm here to help you understand concepts and get started with your Visual Compiler project.</p>
                            </div>
                        {:else}
                            {#each messages as message (message.id)}
                                <div class="message {message.isUser ? 'user-message' : 'ai-message'}">
                                    <div class="message-content">
                                        {message.text}
                                    </div>
                                    <div class="message-time">
                                        {message.timestamp.toLocaleTimeString([], {hour: '2-digit', minute: '2-digit'})}
                                    </div>
                                </div>
                            {/each}
                        {/if}
                    </div>

                    <!-- Input area for Questions -->
                    <div class="input-area">
                        <div class="input-container">
                            <textarea
                                bind:value={messageInput}
                                placeholder="Start messaging here..."
                                rows="1"
                                on:keypress={handleKeyPress}
                            ></textarea>
                            <button 
                                class="send-btn" 
                                on:click={handleSendMessage}
                                disabled={!messageInput.trim()}
                                aria-label="Send message"
                            >
                                <svg width="20" height="20" viewBox="0 0 24 24" fill="none" xmlns="http://www.w3.org/2000/svg">
                                    <path d="M3 12L21 2L18 14L12 12M3 12L10 12M3 12L21 22" stroke="currentColor" stroke-width="2" stroke-linecap="round" stroke-linejoin="round"/>
                                </svg>
                            </button>
                        </div>
                        <div class="input-footer">
                            <span>AI Assistant • Powered by Visual Compiler</span>
                        </div>
                    </div>
                {:else}
                    <!-- Generate Input Tab Content -->
                    <div class="generate-container">
                        {#if currentPhase}
                            <!-- Show current active phase -->
                            <div class="generate-action-section">
                                <div class="action-header">
                                    <h5>Ready to Generate Input</h5>
                                    <p>Click the button below to generate sample input for this phase based on your current configuration.</p>
                                </div>
                                
                                <button 
                                    class="generate-main-btn"
                                    on:click={() => generatePhaseInput(currentPhase)}
                                >
                                    <div class="btn-icon">
                                        <svg width="20" height="20" viewBox="0 0 24 24" fill="none" xmlns="http://www.w3.org/2000/svg">
                                            <path d="M12 2L15.09 8.26L22 9L17 14L18.18 21L12 17.77L5.82 21L7 14L2 9L8.91 8.26L12 2Z" fill="currentColor"/>
                                        </svg>
                                    </div>
                                    <div class="btn-content">
                                        <span class="btn-title">Generate Input for {phaseConfig[currentPhase].name}</span>
                                    </div>
                                    <div class="btn-arrow">
                                        <svg width="16" height="16" viewBox="0 0 24 24" fill="none" xmlns="http://www.w3.org/2000/svg">
                                            <path d="M5 12H19M19 12L12 5M19 12L12 19" stroke="currentColor" stroke-width="2" stroke-linecap="round" stroke-linejoin="round"/>
                                        </svg>
                                    </div>
                                </button>
                                
                                <div class="help-text">
                                    <svg width="16" height="16" viewBox="0 0 24 24" fill="none" xmlns="http://www.w3.org/2000/svg">
                                        <circle cx="12" cy="12" r="10" stroke="currentColor" stroke-width="2"/>
                                        <path d="M9.09 9A3 3 0 0 1 12 6C13.66 6 15 7.34 15 9C15 10.66 13.66 12 12 12" stroke="currentColor" stroke-width="2" stroke-linecap="round"/>
                                        <circle cx="12" cy="16" r="1" fill="currentColor"/>
                                    </svg>
                                    <span>Please note that the AI Assistant is not perfect, but it is designed to guide your learning process.</span>
                                </div>
                            </div>
                        {:else}
                            <!-- No active phase message -->
                            <div class="no-phase-message">
                                <div class="no-phase-icon">
                                    <svg width="40" height="40" viewBox="0 0 24 24" fill="none" xmlns="http://www.w3.org/2000/svg">
                                        <circle cx="12" cy="12" r="10" stroke="currentColor" stroke-width="2"/>
                                        <path d="M8 12L16 12" stroke="currentColor" stroke-width="2" stroke-linecap="round"/>
                                    </svg>
                                </div>
                                <h4>No Active Phase</h4>
                                <p>Please navigate to a compiler phase in the main workspace to generate input for that phase.</p>
                                <div class="available-phases-info">
                                    <h6>Available Input Generation:</h6>
                                    <ul>
                                        <li>Source Code</li>
                                        <li>Lexer Rules</li>
                                        <li>Parser Grammar</li>
                                        <li>Analyser Rules</li>
                                        <li>Translator Rules</li>
                                        <li>(Optimiser Code)</li>
                                    </ul>
                                </div>
                            </div>
                        {/if}
                    </div>
                {/if}
            </div>
        </div>
    {/if}
</div>

<style>
    .chatbot-container {
        position: fixed;
        bottom: 2rem;
        right: 2rem;
        z-index: 2100;
        font-family: Arial, sans-serif;
    }

    /* Floating button */
    .chatbot-toggle {
        width: 56px;
        height: 56px;
        border-radius: 12px;
        background: linear-gradient(135deg, #8451C7, #AFA2D7);
        border: none;
        color: white;
        cursor: pointer;
        display: flex;
        align-items: center;
        justify-content: center;
        box-shadow: 0 4px 20px rgba(132, 81, 199, 0.3);
        transition: all 0.3s ease;
        animation: pulse 2s infinite;
    }

    .chatbot-toggle:hover {
        transform: scale(1.05);
        box-shadow: 0 6px 25px rgba(132, 81, 199, 0.4);
    }

    @keyframes pulse {
        0% { box-shadow: 0 4px 20px rgba(132, 81, 199, 0.3); }
        50% { box-shadow: 0 4px 20px rgba(132, 81, 199, 0.5), 0 0 0 10px rgba(132, 81, 199, 0.1); }
        100% { box-shadow: 0 4px 20px rgba(132, 81, 199, 0.3); }
    }

    /* Chat window */
    .chat-window {
        width: 380px;
        height: 500px;
        background: white;
        border-radius: 12px;
        box-shadow: 0 10px 40px rgba(0, 0, 0, 0.15);
        display: flex;
        flex-direction: column;
        overflow: hidden;
        animation: slideUp 0.3s ease-out;
    }

    @keyframes slideUp {
        from {
            opacity: 0;
            transform: translateY(20px) scale(0.95);
        }
        to {
            opacity: 1;
            transform: translateY(0) scale(1);
        }
    }

    /* Header */
    .chat-header {
        background: linear-gradient(135deg, #8451C7, #AFA2D7);
        color: white;
        padding: 1rem;
        display: flex;
        justify-content: space-between;
        align-items: center;
    }

    .chat-title {
        display: flex;
        align-items: center;
        gap: 0.75rem;
    }

    .ai-icon {
        width: 40px;
        height: 40px;
        background: rgba(255, 255, 255, 0.2);
        border-radius: 50%;
        display: flex;
        align-items: center;
        justify-content: center;
    }

    .chat-title h3 {
        margin: 0;
        font-size: 1.1rem;
        font-weight: 600;
    }

    .status {
        font-size: 0.8rem;
        opacity: 0.9;
    }

    .close-btn {
        background: none;
        border: none;
        color: white;
        cursor: pointer;
        padding: 0.5rem;
        border-radius: 4px;
        transition: background-color 0.2s ease;
    }

    .close-btn:hover {
        background: rgba(255, 255, 255, 0.1);
    }

    /* Tab Navigation */
    .tab-navigation {
        display: flex;
        background: #F8FAFC;
        border-bottom: 1px solid #E5E7EB;
    }

    .tab-btn {
        flex: 1;
        padding: 0.75rem 1rem;
        border: none;
        background: none;
        color: #6B7280;
        cursor: pointer;
        display: flex;
        align-items: center;
        justify-content: center;
        gap: 0.5rem;
        font-size: 0.85rem;
        font-weight: 500;
        transition: all 0.2s ease;
        border-bottom: 2px solid transparent;
    }

    .tab-btn:hover {
        color: #8451C7;
        background: rgba(132, 81, 199, 0.05);
    }

    .tab-btn.active {
        color: #8451C7;
        background: white;
        border-bottom-color: #8451C7;
    }

    /* Content Area */
    .content-area {
        flex: 1;
        display: flex;
        flex-direction: column;
        overflow: hidden;
    }

    /* Messages */
    .messages-container {
        flex: 1;
        padding: 1rem;
        overflow-y: auto;
        display: flex;
        flex-direction: column;
        gap: 1rem;
    }

    .welcome-message {
        text-align: center;
        padding: 2rem 1rem;
        color: #6B7280;
    }

    .welcome-icon {
        margin: 0 auto 1rem;
        width: 60px;
        height: 60px;
        background: #F3E8FF;
        border-radius: 50%;
        display: flex;
        align-items: center;
        justify-content: center;
        color: #8451C7;
    }

    .welcome-message h4 {
        margin: 0 0 0.5rem 0;
        color: #374151;
        font-size: 1.1rem;
    }

    .welcome-message p {
        margin: 0;
        font-size: 0.9rem;
        line-height: 1.4;
    }

    .message {
        display: flex;
        flex-direction: column;
        gap: 0.25rem;
    }

    .user-message {
        align-items: flex-end;
    }

    .ai-message {
        align-items: flex-start;
    }

    .message-content {
        max-width: 70%;
        padding: 0.75rem 1rem;
        border-radius: 18px;
        font-size: 0.9rem;
        line-height: 1.4;
    }

    .user-message .message-content {
        background: linear-gradient(135deg, #8451C7, #AFA2D7);
        color: white;
    }

    .ai-message .message-content {
        background: #F3E8FF;
        color: #4B3A6A;
    }

    .message-time {
        font-size: 0.75rem;
        color: #9CA3AF;
        padding: 0 0.5rem;
    }

    /* Input area */
    .input-area {
        border-top: 1px solid #E5E7EB;
        padding: 1rem;
    }

    .input-container {
        display: flex;
        gap: 0.5rem;
        align-items: flex-end;
    }

    .input-container textarea {
        flex: 1;
        border: 2px solid #AFA2D7;
        border-radius: 20px;
        padding: 0.75rem 1rem;
        font-size: 0.9rem;
        resize: none;
        outline: none;
        font-family: inherit;
        line-height: 1.4;
        max-height: 100px;
    }

    .input-container textarea:focus {
        border-color: #8451C7;
        box-shadow: 0 0 0 3px rgba(132, 81, 199, 0.1);
    }

    .send-btn {
        width: 40px;
        height: 40px;
        border-radius: 50%;
        background: linear-gradient(135deg, #8451C7, #AFA2D7);
        border: none;
        color: white;
        cursor: pointer;
        display: flex;
        align-items: center;
        justify-content: center;
        transition: all 0.2s ease;
        flex-shrink: 0;
    }

    .send-btn:hover:not(:disabled) {
        transform: scale(1.05);
        box-shadow: 0 2px 10px rgba(132, 81, 199, 0.3);
    }

    .send-btn:disabled {
        opacity: 0.5;
        cursor: not-allowed;
        transform: none;
    }

    .input-footer {
        margin-top: 0.5rem;
        text-align: center;
    }

    .input-footer span {
        font-size: 0.75rem;
        color: #9CA3AF;
    }

    /* Generate Input Tab Styles */
    .generate-container {
        flex: 1;
        padding: 1.5rem;
        display: flex;
        flex-direction: column;
        gap: 2rem;
        overflow-y: auto;
    }

    /* Adjust container when no active phase to prevent scrolling */
    .generate-container:has(.no-phase-message) {
        padding: 1rem;
        gap: 1rem;
        overflow-y: hidden;
        justify-content: center;
    }

    .generate-welcome {
        text-align: center;
        color: #6B7280;
        padding: 2rem 1rem;
        border-bottom: 1px solid #E5E7EB;
        background: linear-gradient(135deg, #F8FAFC, #F3F4F6);
        border-radius: 8px 8px 0 0;
        margin: -1.5rem -1.5rem 2rem -1.5rem;
    }

    .generate-icon {
        margin: 0 auto 1.5rem;
        width: 80px;
        height: 80px;
        background: linear-gradient(135deg, #F3E8FF, #E0E7FF);
        border-radius: 50%;
        display: flex;
        align-items: center;
        justify-content: center;
        color: #8451C7;
        box-shadow: 0 4px 12px rgba(132, 81, 199, 0.15);
    }

    .generate-welcome h4 {
        margin: 0 0 1rem 0;
        color: #374151;
        font-size: 1.5rem;
        font-weight: 700;
        letter-spacing: -0.025em;
    }

    .phase-description {
        margin: 0;
        font-size: 1rem;
        line-height: 1.6;
        color: #6B7280;
        max-width: 280px;
        margin: 0 auto;
    }

    /* Generate Action Section */
    .generate-action-section {
        display: flex;
        flex-direction: column;
        gap: 2rem;
    }

    .action-header {
        text-align: center;
    }

    .action-header h5 {
        margin: 0 0 0.5rem 0;
        color: #374151;
        font-size: 1.25rem;
        font-weight: 600;
    }

    .action-header p {
        margin: 0;
        color: #6B7280;
        font-size: 0.95rem;
        line-height: 1.5;
    }

    .generate-main-btn {
        display: flex;
        align-items: center;
        gap: 1rem;
        width: 100%;
        padding: 1.5rem;
        background: linear-gradient(135deg, #8451C7, #AFA2D7);
        color: white;
        border: none;
        border-radius: 12px;
        cursor: pointer;
        transition: all 0.3s ease;
        box-shadow: 0 4px 12px rgba(132, 81, 199, 0.25);
        position: relative;
        overflow: hidden;
    }

    .generate-main-btn::before {
        content: '';
        position: absolute;
        top: 0;
        left: -100%;
        width: 100%;
        height: 100%;
        background: linear-gradient(90deg, transparent, rgba(255, 255, 255, 0.2), transparent);
        transition: left 0.5s ease;
    }

    .generate-main-btn:hover::before {
        left: 100%;
    }

    .generate-main-btn:hover {
        transform: translateY(-2px);
        box-shadow: 0 8px 25px rgba(132, 81, 199, 0.35);
    }

    .btn-icon {
        width: 48px;
        height: 48px;
        background: rgba(255, 255, 255, 0.2);
        border-radius: 12px;
        display: flex;
        align-items: center;
        justify-content: center;
        flex-shrink: 0;
    }

    .btn-content {
        flex: 1;
        text-align: left;
        display: flex;
        flex-direction: column;
        gap: 0.25rem;
    }

    .btn-title {
        font-size: 1.1rem;
        font-weight: 600;
        line-height: 1.2;
    }

    .btn-subtitle {
        font-size: 0.9rem;
        opacity: 0.9;
        font-weight: 400;
        line-height: 1.3;
    }

    .btn-arrow {
        flex-shrink: 0;
        transition: transform 0.3s ease;
    }

    .generate-main-btn:hover .btn-arrow {
        transform: translateX(4px);
    }

    .help-text {
        display: flex;
        align-items: flex-start;
        gap: 0.75rem;
        background: #F8FAFC;
        border: 1px solid #E5E7EB;
        border-radius: 8px;
        padding: 1rem;
        color: #6B7280;
        font-size: 0.9rem;
        line-height: 1.5;
    }

    .help-text svg {
        flex-shrink: 0;
        margin-top: 0.1rem;
        color: #8451C7;
    }

    .phase-selection h5 {
        margin: 0 0 1rem 0;
        color: #374151;
        font-size: 1rem;
        font-weight: 600;
    }

    .phase-buttons {
        display: grid;
        grid-template-columns: repeat(auto-fit, minmax(140px, 1fr));
        gap: 0.75rem;
    }

    .phase-btn {
        padding: 1rem;
        border: 2px solid #E5E7EB;
        background: white;
        border-radius: 8px;
        cursor: pointer;
        display: flex;
        flex-direction: column;
        align-items: center;
        gap: 0.5rem;
        font-size: 0.85rem;
        font-weight: 500;
        color: #6B7280;
        transition: all 0.2s ease;
        text-align: center;
    }

    .phase-btn:hover:not(:disabled) {
        border-color: #8451C7;
        color: #8451C7;
        background: rgba(132, 81, 199, 0.02);
        transform: translateY(-1px);
    }

    .phase-btn:disabled {
        opacity: 0.6;
        cursor: not-allowed;
        background: #F9FAFB;
    }

    /* Current Phase Section Styles - REMOVED (no longer used) */

    /* No Phase Message Styles */
    .no-phase-message {
        text-align: center;
        padding: 1.5rem;
        color: #6B7280;
        max-height: fit-content;
    }

    .no-phase-icon {
        margin: 0 auto 1rem;
        width: 50px;
        height: 50px;
        background: #F3F4F6;
        border-radius: 50%;
        display: flex;
        align-items: center;
        justify-content: center;
        color: #9CA3AF;
    }

    .no-phase-message h4 {
        margin: 0 0 0.5rem 0;
        color: #374151;
        font-size: 1rem;
        font-weight: 600;
    }

    .no-phase-message p {
        margin: 0 0 1rem 0;
        font-size: 0.85rem;
        line-height: 1.4;
    }

    .available-phases-info {
        background: #F9FAFB;
        border-radius: 6px;
        padding: 0.75rem;
        text-align: left;
        margin-top: 0.5rem;
    }

    .available-phases-info h6 {
        margin: 0 0 0.3rem 0;
        color: #374151;
        font-size: 0.85rem;
        font-weight: 600;
    }

    .available-phases-info ul {
        margin: 0;
        padding-left: 1rem;
        color: #6B7280;
        font-size: 0.8rem;
    }

    .available-phases-info li {
        margin-bottom: 0.1rem;
    }

    .messages-container::-webkit-scrollbar {
        width: 11px;
    }
    
    .messages-container::-webkit-scrollbar-track {
        background: #f1f1f1;
    }
    
    .messages-container::-webkit-scrollbar-thumb {
        background-color: #888;
        border-radius: 10px;
    }
    
    .messages-container::-webkit-scrollbar-thumb:hover {
        background: #555;
    }

    /* Firefox scrollbar */
    .messages-container {
        scrollbar-width: thin;
        scrollbar-color: #888 #f1f1f1;
    }

    /* Generate container scrollbar styles */
    .generate-container::-webkit-scrollbar {
        width: 11px;
    }
    
    .generate-container::-webkit-scrollbar-track {
        background: #f1f1f1;
    }

    .generate-container::-webkit-scrollbar-thumb {
        background-color: #888;
        border-radius: 10px;
    }
    
    .generate-container::-webkit-scrollbar-thumb:hover {
        background: #555;
    }

    /* Firefox scrollbar */
    .generate-container {
        scrollbar-width: thin;
        scrollbar-color: #888 #f1f1f1;
    }

     :global(html.dark-mode) .messages-container {
        scrollbar-color: #4a5568 #2d3748;
    }

    :global(html.dark-mode) .messages-container::-webkit-scrollbar-track {
        background: #2d3748;
    }

    :global(html.dark-mode) .messages-container::-webkit-scrollbar-thumb {
        background-color: #4a5568;
        border-color: #2d3748;
    }

    :global(html.dark-mode) .messages-container::-webkit-scrollbar-thumb:hover {
        background: #616e80;
    }

    :global(html.dark-mode) .generate-container {
        scrollbar-color: #4a5568 #2d3748;
    }

    :global(html.dark-mode) .generate-container::-webkit-scrollbar-track {
        background: #2d3748;
    }

    :global(html.dark-mode) .generate-container::-webkit-scrollbar-thumb {
        background-color: #4a5568;
        border-color: #2d3748;
    }

    :global(html.dark-mode) .generate-container::-webkit-scrollbar-thumb:hover {
        background: #616e80;
    }



    /* Dark mode support */
    :global(html.dark-mode) .chat-window {
        background: #1a202c;
        color: #E5E7EB;
    }

    :global(html.dark-mode) .welcome-message {
        color: #9CA3AF;
    }

    :global(html.dark-mode) .welcome-message h4 {
        color: #E5E7EB;
    }

    :global(html.dark-mode) .welcome-icon {
        background: #2D1B69;
    }

    :global(html.dark-mode) .ai-message .message-content {
        background: #2D1B69;
        color: #C4B5FD;
    }

    :global(html.dark-mode) .input-area {
        border-top-color: #4A5568;
    }

    :global(html.dark-mode) .input-container textarea {
        background: #2d3748;
        color: #E5E7EB;
        border-color: #4a5568;
    }

    :global(html.dark-mode) .input-container textarea:focus {
        border-color: #8451C7;
    }

    /* Dark mode - Tab Navigation */
    :global(html.dark-mode) .tab-navigation {
        background: #2d3748;
        border-bottom-color: #4A5568;
    }

    :global(html.dark-mode) .tab-btn {
        color: #A0AEC0;
    }

    :global(html.dark-mode) .tab-btn:hover {
        color: #C4B5FD;
        background: rgba(196, 181, 253, 0.1);
    }

    :global(html.dark-mode) .tab-btn.active {
        color: #C4B5FD;
        background: #1a202c;
        border-bottom-color: #8451C7;
    }

    /* Dark mode - Generate Input */
    :global(html.dark-mode) .generate-container {
        color: #E5E7EB;
    }

    :global(html.dark-mode) .generate-welcome {
        color: #9CA3AF;
        background: linear-gradient(135deg, #2d3748, #1a202c);
        border-bottom-color: #4A5568;
    }

    :global(html.dark-mode) .generate-welcome h4 {
        color: #E5E7EB;
    }

    :global(html.dark-mode) .generate-icon {
        background: linear-gradient(135deg, #2D1B69, #1a1b3a);
    }

    :global(html.dark-mode) .phase-description {
        color: #A0AEC0;
    }

    :global(html.dark-mode) .action-header h5 {
        color: #E5E7EB;
    }

    :global(html.dark-mode) .action-header p {
        color: #A0AEC0;
    }

    :global(html.dark-mode) .help-text {
        background: #2d3748;
        border-color: #4A5568;
        color: #A0AEC0;
    }

    :global(html.dark-mode) .help-text svg {
        color: #C4B5FD;
    }

    :global(html.dark-mode) .phase-selection h5 {
        color: #E5E7EB;
    }

    :global(html.dark-mode) .phase-btn {
        background: #2d3748;
        border-color: #4A5568;
        color: #A0AEC0;
    }

    :global(html.dark-mode) .phase-btn:hover:not(:disabled) {
        border-color: #8451C7;
        color: #C4B5FD;
        background: rgba(196, 181, 253, 0.05);
    }

    :global(html.dark-mode) .phase-btn:disabled {
        background: #1a202c;
        border-color: #2d3748;
    }

    :global(html.dark-mode) .coming-soon {
        background: linear-gradient(135deg, rgba(132, 81, 199, 0.1), rgba(175, 162, 215, 0.1));
        border-color: rgba(132, 81, 199, 0.3);
        color: #C4B5FD;
    }

    /* Dark mode - Current Phase Section - REMOVED (no longer used) */

    /* Dark mode - No Phase Message */
    :global(html.dark-mode) .no-phase-message {
        color: #9CA3AF;
    }

    :global(html.dark-mode) .no-phase-message h4 {
        color: #E5E7EB;
    }

    :global(html.dark-mode) .no-phase-icon {
        background: #2d3748;
        color: #6B7280;
    }

    :global(html.dark-mode) .available-phases-info {
        background: #2d3748;
        border-color: #4A5568;
    }

    :global(html.dark-mode) .available-phases-info h6 {
        color: #E5E7EB;
    }

    :global(html.dark-mode) .available-phases-info ul {
        color: #A0AEC0;
    }

    /* Removed dark mode test buttons CSS - no longer needed */

    /* Responsive design */
    @media (max-width: 480px) {
        .chatbot-container {
            bottom: 1rem;
            right: 1rem;
        }

        .chat-window {
            width: calc(100vw - 2rem);
            height: 80vh;
            max-width: 380px;
        }

        .chatbot-toggle {
            width: 50px;
            height: 50px;
        }
    }
</style><|MERGE_RESOLUTION|>--- conflicted
+++ resolved
@@ -203,11 +203,8 @@
             }
             
             for (const rule of parsed.rules) {
-<<<<<<< HEAD
                 if (!rule.input || typeof rule.input !== 'string') {
-=======
-                if (!('input' in rule) || !('output' in rule) || typeof rule.input !== 'string') {
->>>>>>> 08d12813
+
                     console.log('Invalid rule structure:', rule);
                     return { isValid: false };
                 }
