<script lang="ts">
	import { AddToast } from '$lib/stores/toast';
	import { confirmedSourceCode } from '$lib/stores/source-code';
	import { tick } from 'svelte';
	import { onMount, onDestroy } from 'svelte';
	import { projectName } from '$lib/stores/project';
	import { get } from 'svelte/store';  
	import { activePhase, setActivePhase } from '$lib/stores/pipeline'; 
	import { lexerState, updateLexerInputs } from '$lib/stores/lexer'; // FIX: Add lexer store import

	let code_text = '';
	
	let previous_code_text = '';
	let isDefaultInput = false;
	let isConfirmed = false;
	let textareaEl: HTMLTextAreaElement;
	export let onCodeSubmitted: (code: string) => void = () => {};
	
	// Add flag to control window closing behavior
	let shouldCloseWindow = true;

	// Guest user detection
	let isGuestUser = false;

	// Custom dropdown state
	let isDropdownOpen = false;

	// --- REAL PROJECTS DATA ---
	let projects: Array<{ name: string; code: string }> = [];
	let selectedProject = { name: 'Select a project...', code: '' };

	// Fetch projects from backend
	async function fetchProjects() {
		// Skip fetching projects for guest users
		if (isGuestUser) {
			console.log('Skipping project fetch - guest user'); // Debug log
			return;
		}

		const userId = sessionStorage.getItem('user_id');
		console.log('Fetching projects for userId:', userId); // Debug log
		
		if (!userId) return;

		try {
			const response = await fetch(`https://www.visual-compiler.co.za/api/users/getProjects?users_id=${userId}`, {
				method: 'GET',
				headers: {
					'accept': 'application/json'
				}
			});

			if (!response.ok) {
				throw new Error(`HTTP error! status: ${response.status}`);
			}

			const data = await response.json();
			
			if (data.all_projects && Array.isArray(data.all_projects)) {
				// Transform project names into the required format
				projects = data.all_projects.map((projectName: string) => ({
					name: projectName,
					code: '' // We'll fetch individual project code when selected
				}));
				
				// Keep selected project as placeholder
				selectedProject = { name: 'Select a project...', code: '' };
			}
		} catch (error) {
			console.error('Error fetching projects:', error);
			AddToast('Failed to load projects. Please try again later.', 'error');
		}
	}

	// Sync with global store
	let confirmed_code = '';
	const unsubscribe = confirmedSourceCode.subscribe(value => {
		confirmed_code = value;
		// Always update code_text when confirmed code changes
		code_text = value;
		// Set isConfirmed based on whether there is confirmed code
		isConfirmed = !!value;
	});

	
	// Add event listener for AI-generated source code
	let aiEventListener: (event: CustomEvent) => void;

	// Add another event listener for AI-submitted source code
	let aiSubmittedEventListener: (event: CustomEvent) => void;

	onMount(() => {
		// Check if user is a guest
		const accessToken = sessionStorage.getItem('access_token');
		isGuestUser = accessToken === 'guestuser';
		
		fetchProjects();
		
		// Listen for AI-generated source code
		aiEventListener = (event: CustomEvent) => {
			if (event.detail && event.detail.code) {
				// Store the previous code before replacing
				previous_code_text = code_text;
				// Replace the textarea content with AI-generated code
				code_text = event.detail.code;
				// Reset the default input flag since this is AI-generated
				isDefaultInput = false;
			}
		};

		// Listen for AI-submitted source code
		aiSubmittedEventListener = (event: CustomEvent) => {
			if (event.detail && event.detail.code) {
				// Update the confirmed source code store
				confirmedSourceCode.set(event.detail.code);
				isConfirmed = true;
				console.log('AI code submitted and confirmed, window staying open');
			}
		};

		// Close dropdown when clicking outside
		function handleClickOutside(event: MouseEvent) {
			const target = event.target as Element;
			if (!target.closest('.custom-dropdown')) {
				isDropdownOpen = false;
			}
		}

		window.addEventListener('ai-source-generated', aiEventListener);
		window.addEventListener('ai-source-submitted', aiSubmittedEventListener);
		document.addEventListener('click', handleClickOutside);

		return () => {
			document.removeEventListener('click', handleClickOutside);
		};
	});

	onDestroy(() => {
		setActivePhase(null);
		unsubscribe();
		
		if (aiEventListener) {
			window.removeEventListener('ai-source-generated', aiEventListener);
		}
		if (aiSubmittedEventListener) {
			window.removeEventListener('ai-source-submitted', aiSubmittedEventListener);
		}
	});

	function handleDefaultInput() {
		if (!isDefaultInput) {
			previous_code_text = code_text;
			code_text = 'int blue = 13;\n\n';
			code_text += 'int new(int red)\n';
			code_text += '{\n';
			code_text += '    red = red + 1;\n';
			code_text += '    return red;\n';
			code_text += '}\n\n';
			code_text += 'int _i = 0;\n\n';
			code_text += 'for _i range(12)\n';
			code_text += '{\n';
			code_text += '    blue = new(blue);\n';
			code_text += '    print(blue);\n';
			code_text += '}\n';
			isDefaultInput = true;
		} else {
			code_text = previous_code_text;
			isDefaultInput = false;
		}
	}

	function handleFileChange(event: Event) {
		const input = event.target as HTMLInputElement;
		const file = input.files?.[0];
		if (!file) return;
		if (!file.name.toLowerCase().endsWith('.txt')) {
			AddToast('Invalid file type: Only .txt files are supported. Please upload a plain text file', 'error');
			input.value = '';
			return;
		}

		const reader = new FileReader();
		reader.onload = () => {
			code_text = reader.result as string;
			AddToast('File uploaded successfully! Your source code is ready to use', 'success');
		};
		reader.onerror = () => {
			AddToast('Upload failed: Unable to read the selected file. Please try again', 'error');
		};
		reader.readAsText(file);
	}

	async function submitCode() {
<<<<<<< HEAD
    if (!code_text.trim()) return;
    const project = get(projectName);
    
    // Check sessionStorage first, then localStorage for backward compatibility
    const accessToken = sessionStorage.getItem('access_token') || 
                       sessionStorage.getItem('authToken') || 
                       localStorage.getItem('access_token') || 
                       localStorage.getItem('authToken') || 
                       localStorage.getItem('token');
    
    if (!accessToken) {
        AddToast('Authentication required: Please log in to save source code', 'error');
        return;
    }
    if (!project) {
        AddToast('No project selected: Please select or create a project first', 'error');
        return;
    }

    console.log('Using access token:', accessToken.substring(0, 20) + '...'); // Debug log

    try {
        const res = await fetch('https://www.visual-compiler.co.za/api/lexing/code', {
            method: 'POST',
            headers: { 
                'Content-Type': 'application/json',
                'Authorization': `Bearer ${accessToken}`
            },
            body: JSON.stringify({
                project_name: project,
                source_code: code_text
            })
        });
=======
        if (!code_text.trim()) return;
        const project = get(projectName);
>>>>>>> 544e163d
        
		// Check sessionStorage for auth token
		const accessToken = sessionStorage.getItem('access_token') || 
						   sessionStorage.getItem('authToken') || 
						   sessionStorage.getItem('token');
        if (!accessToken) {
            AddToast('Authentication required: Please log in to save source code', 'error');
            return;
        }
        if (!project) {
            AddToast('No project selected: Please select or create a project first', 'error');
            return;
        }

        console.log('Using access token:', accessToken.substring(0, 20) + '...'); // Debug log

        try {
            const res = await fetch('http://localhost:8080/api/lexing/code', {
                method: 'POST',
                headers: { 
                    'Content-Type': 'application/json',
                    'Authorization': `Bearer ${accessToken}`
                },
                body: JSON.stringify({
                    project_name: project,
                    source_code: code_text
                })
            });
            
            if (!res.ok) {
                const errorData = await res.json();
                console.error('API Error:', errorData); // Debug log
                
                if (res.status === 401) {
                    AddToast('Authentication failed: Please log in again', 'error');
                } else {
                    AddToast(`Save failed: ${errorData.error || 'Unable to save source code'}`, 'error');
                }
                return;
            }
            
            const data = await res.json();
            console.log('Success response:', data); // Debug log
            
            AddToast('Source code saved successfully! Ready to begin lexical analysis', 'success');
            confirmedSourceCode.set(code_text);
            isConfirmed = true;
            
            // FIX: Update lexer store with the new source code
            lexerState.update(state => ({
                ...state,
                sourceCode: code_text
            }));
            
            // Only call onCodeSubmitted if we should close the window (manual submission)
            if (shouldCloseWindow) {
                onCodeSubmitted(code_text);
            }
            
            await tick();
        } catch (error) {
            console.error('Request failed:', error); // Debug log
            AddToast(`Save failed: ${(error as Error).message}. Please check your connection and try again`, 'error');
        }
}
	// --- NEW FUNCTION TO HANDLE PROJECT SELECTION ---
	async function handleProjectSelect() {
		if (!selectedProject || selectedProject.name === 'Select a project...') {
			code_text = '';
			isDefaultInput = false;
			return;
		}

		const userId = sessionStorage.getItem('user_id');
		if (!userId) {
			AddToast('Authentication required: Please log in to load project data', 'error');
			return;
		}

		try {
			const response = await fetch(
				`https://www.visual-compiler.co.za/api/users/getProject?project_name=${encodeURIComponent(selectedProject.name)}&users_id=${userId}`, 
				{
					method: 'GET',
					headers: {
						'accept': 'application/json'
					}
				}
			);

			if (!response.ok) {
				throw new Error(`HTTP error! status: ${response.status}`);
			}

			const data = await response.json();
			
			if (data.message === "Retrieved users project details" && data.results?.translating?.code) {
				// Populate the text editor with the translation code
				code_text = data.results.translating.code.join('\n'); // Join array of code lines into string
				isDefaultInput = false;
				AddToast('Project code loaded successfully!', 'success');
			} else {
				// If no translation code exists, just clear the text area
				code_text = '';
				AddToast('Project loaded, but no translator code found', 'info');
			}
		} catch (error) {
			console.error('Error fetching project details:', error);
			AddToast('Failed to load project code. Please try again.', 'error');
			// Reset to empty if there's an error
			code_text = '';
		}
	}

	// Custom dropdown functions
	function toggleDropdown() {
		isDropdownOpen = !isDropdownOpen;
	}

	function selectProject(project: { name: string; code: string }) {
		selectedProject = project;
		isDropdownOpen = false;
		handleProjectSelect();
	}

	function closeDropdown() {
		isDropdownOpen = false;
	}

	// Position dropdown menu dynamically
	function positionDropdown(node: HTMLElement) {
		if (!node) return;
		
		const rect = node.getBoundingClientRect();
		const viewportHeight = window.innerHeight;
		const spaceBelow = viewportHeight - rect.bottom;
		const spaceAbove = rect.top;
		const dropdownHeight = 150; // max-height of dropdown
		
		// If not enough space below but enough above, position upward
		if (spaceBelow < dropdownHeight && spaceAbove > dropdownHeight) {
			node.style.top = 'auto';
			node.style.bottom = '100%';
			node.style.borderTop = '2px solid #e2e8f0';
			node.style.borderBottom = 'none';
			node.style.borderRadius = '10px 10px 0 0';
		} else {
			node.style.top = '100%';
			node.style.bottom = 'auto';
			node.style.borderTop = 'none';
			node.style.borderBottom = '2px solid #e2e8f0';
			node.style.borderRadius = '0 0 10px 10px';
		}
	}

	// Reset confirmation flag if user changes the text
	$: isConfirmed = code_text === confirmed_code && !!code_text;
	$: displayed_text = isConfirmed ? `Current source code: ${code_text}` : code_text;

</script>

<div class="code-input-container">
	<!-- Header Section -->
	<div class="modal-header">
		<div class="header-content">
			<div class="header-icon">
				<svg width="24" height="24" viewBox="0 0 24 24" fill="none" xmlns="http://www.w3.org/2000/svg">
					<path d="M14 2H6A2 2 0 0 0 4 4V20A2 2 0 0 0 6 22H18A2 2 0 0 0 20 20V8L14 2Z" stroke="currentColor" stroke-width="2" stroke-linecap="round" stroke-linejoin="round"/>
					<polyline points="14 2 14 8 20 8" stroke="currentColor" stroke-width="2" stroke-linecap="round" stroke-linejoin="round"/>
				</svg>
			</div>
			<div class="header-text">
				<h2 class="modal-title">Source Code Input</h2>
				<p class="modal-subtitle">Enter or import your source code to begin compilation</p>
			</div>
		</div>
	</div>

	<!-- Code Editor Section -->
	<div class="editor-section">

		<div class="editor-wrapper">
			<textarea
				bind:this={textareaEl}
				bind:value={code_text}
				placeholder="Enter your source code here..."
				spellcheck="false"
			></textarea>
		</div>
	</div>

	<!-- Controls Section -->
	<div class="controls-section">
		<div class="options-stack">
			<div class="separator">
					<span>or</span>
				</div>
			<!-- Show Example Button -->
			<button
				type="button"
				class="option-btn example-btn"
				title={isDefaultInput ? 'Restore your input' : 'Show example code'}
				on:click={handleDefaultInput}
			>
				{#if isDefaultInput}
					Restore Input
				{:else}
					Show Example
				{/if}
			</button>

			<!-- OR Separator -->
			<div class="separator">
				<span>or</span>
			</div>

			<!-- Upload File Button -->
			<label class="option-btn upload-btn">
				<span>Upload File</span>
				<input type="file" accept=".txt" on:change={handleFileChange} />
			</label>

			<!-- Import from Project (only for non-guest users) -->
			{#if !isGuestUser && projects.length > 0}
				<!-- OR Separator -->
				<div class="separator">
					<span>or</span>
				</div>

				<div class="project-import-option">
					<div class="project-label">
						<span>Import from saved project:</span>
					</div>
					<div class="custom-dropdown">
						<button
							type="button"
							class="dropdown-button"
							class:open={isDropdownOpen}
							on:click={toggleDropdown}
						>
							<span class="dropdown-text" class:placeholder={selectedProject.name === 'Select a project...'}>{selectedProject.name}</span>
							<svg class="dropdown-arrow" class:rotated={isDropdownOpen} width="16" height="16" viewBox="0 0 24 24" fill="none" xmlns="http://www.w3.org/2000/svg">
								<polyline points="6 9 12 15 18 9" stroke="currentColor" stroke-width="2" stroke-linecap="round" stroke-linejoin="round"/>
							</svg>
						</button>
						{#if isDropdownOpen}
							<div class="dropdown-menu" use:positionDropdown on:click|stopPropagation>
								{#each projects.filter(p => p.name !== 'Select a project...') as project}
									<button
										type="button"
										class="dropdown-option"
										class:selected={selectedProject.name === project.name}
										on:click={() => selectProject(project)}
									>
										{project.name}
									</button>
								{/each}
							</div>
						{/if}
					</div>
				</div>
			{/if}
		</div>

		<!-- Confirm Button -->
		<div class="confirm-section">
			<button
				type="button"
				class="confirm-btn"
				class:confirmed={isConfirmed}
				on:click={submitCode}
				disabled={!code_text.trim()}
			>
				{#if isConfirmed}
					Code Confirmed
				{:else}
					Confirm Code
				{/if}
			</button>
		</div>
	</div>
</div>

<style>
	.code-input-container {
		display: flex;
		flex-direction: column;
		height: 100%;
		background: linear-gradient(145deg, #ffffff, #f8fafc);
		overflow: hidden;
		position: relative;
	}

	/* Header Section */
	.modal-header {
		display: flex;
		justify-content: space-between;
		align-items: center;
		padding: 2rem 2rem 1.5rem;
		border-bottom: 1px solid rgba(226, 232, 240, 0.8);
		background: linear-gradient(135deg, #f8fafc, #ffffff);
	}

	.header-content {
		display: flex;
		align-items: center;
		gap: 1rem;
	}

	.header-icon {
		width: 48px;
		height: 48px;
		background: linear-gradient(135deg, #041a47, #0f2b5b);
		border-radius: 12px;
		display: flex;
		align-items: center;
		justify-content: center;
		color: white;
		box-shadow: 0 4px 12px rgba(4, 26, 71, 0.25);
	}

	.header-text {
		flex: 1;
	}

	.modal-title {
		margin: 0;
		font-size: 1.75rem;
		font-weight: 700;
		color: #1e293b;
		line-height: 1.2;
	}

	.modal-subtitle {
		margin: 0.25rem 0 0 0;
		font-size: 1rem;
		color: #64748b;
		font-weight: 500;
	}

	/* Editor Section */
	.editor-section {
		flex: 1;
		padding: 1.5rem 2rem 0.2rem;
		display: flex;
		flex-direction: column;
		gap: 1rem;
		overflow: hidden;
		align-items: center;
	}

	.status-badge {
		display: inline-flex;
		align-items: center;
		gap: 0.5rem;
		padding: 0.5rem 1rem;
		border-radius: 8px;
		font-size: 0.875rem;
		font-weight: 600;
		align-self: flex-start;
	}

	.status-badge.confirmed {
		background: linear-gradient(135deg, #10b981, #34d399);
		color: white;
		box-shadow: 0 2px 8px rgba(16, 185, 129, 0.25);
	}

	.editor-wrapper {
		flex: 1;
		position: relative;
		overflow: hidden;
		border-radius: 12px;
		box-shadow: 0 4px 12px rgba(0, 0, 0, 0.05);
		border: 2px solid #e2e8f0;
		transition: border-color 0.2s ease;
		width: 75%;
		max-width: 800px;
	}

	.editor-wrapper:focus-within {
		border-color: #041a47;
		box-shadow: 0 4px 12px rgba(4, 26, 71, 0.15);
	}

	textarea {
		width: 100%;
		height: 100%;
		min-height: 350px;
		padding: 1.5rem;
		border: none;
		outline: none;
		resize: none;
		font-family: 'JetBrains Mono', 'Fira Code', 'Monaco', 'Menlo', 'Consolas', monospace;
		font-size: 0.925rem;
		line-height: 1.6;
		color: #1e293b;
		background: #ffffff;
		tab-size: 2;
		white-space: pre;
		overflow-wrap: normal;
		overflow-x: auto;
		scrollbar-width: thin;
		scrollbar-color: #cbd5e1 transparent;
	}

	textarea::placeholder {
		color: #94a3b8;
		font-style: italic;
	}

	textarea::-webkit-scrollbar {
		width: 8px;
		height: 8px;
	}

	textarea::-webkit-scrollbar-track {
		background: transparent;
	}

	textarea::-webkit-scrollbar-thumb {
		background: #cbd5e1;
		border-radius: 4px;
	}

	textarea::-webkit-scrollbar-thumb:hover {
		background: #94a3b8;
	}

	/* Controls Section */
	.controls-section {
		padding: 0.5rem 2rem 1.5rem;
		background: linear-gradient(135deg, #f8fafc, #ffffff);
		display: flex;
		flex-direction: column;
		gap: 1rem;
		align-items: center;
		position: relative;
		overflow: visible;
	}

	.options-stack {
		display: flex;
		flex-direction: column;
		gap: 0.5rem;
		width: 100%;
		max-width: 400px;
		align-items: center;
		margin-bottom: 0.5rem;
	}

	.option-btn {
		display: flex;
		align-items: center;
		gap: 0.5rem;
		padding: 0.6rem 1rem;
		background: linear-gradient(135deg, #64748b, #748299);
		color: white;
		border: none;
		border-radius: 8px;
		font-size: 0.875rem;
		font-weight: 600;
		cursor: pointer;
		transition: all 0.2s ease;
		position: relative;
		overflow: hidden;
		box-shadow: 0 2px 8px rgba(100, 116, 139, 0.2);
		text-decoration: none;
		width: 100%;
		max-width: 220px;
		justify-content: center;
	}

	.option-btn:hover {
		transform: translateY(-2px);
		box-shadow: 0 4px 12px rgba(100, 116, 139, 0.3);
	}

	.example-btn {
		background: #BED2E6;
		color: black;
	}

	.example-btn:hover {
		box-shadow: 0 4px 12px rgba(190, 210, 230, 0.3);
	}	.separator {
		display: flex;
		align-items: center;
		color: #64748b;
		font-size: 0.75rem;
		font-weight: 600;
		text-transform: uppercase;
		letter-spacing: 0.1em;
		position: relative;
		width: 100%;
		max-width: 280px;
		justify-content: center;
		margin: 0.125rem 0;
	}

	.separator::before,
	.separator::after {
		content: '';
		flex: 1;
		height: 1px;

	}

	.separator span {
		padding: 0 1rem;
		background: linear-gradient(135deg, #f8fafc, #ffffff);
		border-radius: 4px;
	}

	.upload-btn input[type="file"] {
		position: absolute;
		left: 0;
		top: 0;
		width: 100%;
		height: 100%;
		opacity: 0;
		cursor: pointer;
	}

	.project-import-option {
		display: flex;
		flex-direction: column;
		gap: 0.5rem;
		width: 100%;
		max-width: 220px;
		align-items: center;
	}

	.project-label {
		display: flex;
		align-items: center;
		gap: 0.5rem;
		font-size: 0.875rem;
		font-weight: 600;
		color: #475569;
		text-align: center;
	}

	.custom-dropdown {
		position: relative;
		width: 100%;
		z-index: 10;
	}

	.dropdown-button {
		display: flex;
		align-items: center;
		justify-content: space-between;
		width: 100%;
		padding: 0.625rem 0.875rem;
		border: 2px solid #e2e8f0;
		border-radius: 10px;
		background: white;
		font-size: 0.925rem;
		font-weight: 500;
		color: #1e293b;
		cursor: pointer;
		transition: all 0.2s ease;
		box-shadow: 0 2px 4px rgba(0, 0, 0, 0.05);
		text-align: left;
	}

	.dropdown-button:hover {
		border-color: #041a47;
		box-shadow: 0 0 0 3px rgba(4, 26, 71, 0.1);
	}

	.dropdown-button:focus {
		outline: none;
		border-color: #041a47;
		box-shadow: 0 0 0 3px rgba(4, 26, 71, 0.2);
	}

	.dropdown-button.open {
		border-color: #041a47;
		box-shadow: 0 0 0 3px rgba(4, 26, 71, 0.1);
	}

	.dropdown-text.placeholder {
		color: #64748b;
		font-style: italic;
	}

	.dropdown-arrow {
		transition: transform 0.2s ease;
		color: #64748b;
	}

	.dropdown-arrow.rotated {
		transform: rotate(180deg);
	}

	.dropdown-menu {
		position: absolute;
		top: 100%;
		left: 0;
		right: 0;
		z-index: 1000;
		background: white;
		border: 2px solid #e2e8f0;
		border-top: none;
		border-radius: 0 0 10px 10px;
		box-shadow: 0 4px 12px rgba(0, 0, 0, 0.15);
		max-height: 150px;
		overflow-y: auto;
		scrollbar-width: thin;
		scrollbar-color: #cbd5e1 #f1f5f9;
	}

	.dropdown-option {
		display: block;
		width: 100%;
		padding: 0.5rem 0.875rem;
		background: transparent;
		color: #1e293b;
		font-size: 0.925rem;
		font-weight: 500;
		border: none;
		cursor: pointer;
		transition: all 0.15s ease;
		text-align: left;
		border-radius: 0;
	}

	.dropdown-option:hover:not(.selected) {
		background: #e2e8f0 !important;
		color: #1e293b !important;
	}

	.dropdown-option:focus:not(.selected) {
		outline: none;
		background: #e2e8f0 !important;
		color: #1e293b !important;
	}

	.dropdown-option.selected {
		background: linear-gradient(135deg, #041a47, #0f2b5b) !important;
		color: white !important;
		font-weight: 600;
	}

	.dropdown-option.selected:hover {
		background: linear-gradient(135deg, #0f2b5b, #1e3a8a) !important;
		color: white !important;
	}

	.dropdown-option.placeholder {
		color: #64748b !important;
		font-style: italic;
	}

	.dropdown-option.placeholder:hover {
		background: #f8fafc !important;
		color: #475569 !important;
	}

	.dropdown-menu::-webkit-scrollbar {
		width: 8px;
	}

	.dropdown-menu::-webkit-scrollbar-track {
		background: #f1f5f9;
		border-radius: 0 0 8px 0;
	}

	.dropdown-menu::-webkit-scrollbar-thumb {
		background: #cbd5e1;
		border-radius: 4px;
		border: 1px solid #e2e8f0;
	}

	.dropdown-menu::-webkit-scrollbar-thumb:hover {
		background: #94a3b8;
	}

	.confirm-section {
		display: flex;
		justify-content: center;
	}

	.confirm-btn {
		display: flex;
		align-items: center;
		gap: 0.5em;
		padding: 0.7rem 1rem;
		background: #041a47;
		color: white;
		border: none;
		border-radius: 12px;
		font-size: 1rem;
		font-weight: 700;
		cursor: pointer;
		transition: all 0.2s ease;
		box-shadow: 0 4px 16px rgba(4, 26, 71, 0.25);
		min-width: 180px;
		justify-content: center;
	}

	.confirm-btn:not(:disabled):hover {
		transform: translateY(-2px);
		box-shadow: 0 6px 20px rgba(4, 26, 71, 0.35);
	}

	.confirm-btn.confirmed {

		box-shadow: 0 4px 16px rgba(16, 185, 129, 0.25);
	}

	.confirm-btn.confirmed:hover {
		box-shadow: 0 6px 20px rgba(16, 185, 129, 0.35);
	}

	.confirm-btn:disabled {
		background: #e2e8f0;
		color: #94a3b8;
		cursor: not-allowed;
		transform: none;
		box-shadow: none;
	}

	/* Dark Mode Support */
	:global(html.dark-mode) .code-input-container {
		background: linear-gradient(145deg, #1a2a4a, #2d3748);
	}

	:global(html.dark-mode) .modal-header {
		border-bottom-color: rgba(74, 85, 104, 0.8);
		background: linear-gradient(135deg, #1a2a4a, #2d3748);
	}

	:global(html.dark-mode) .modal-title {
		color: #f1f5f9;
	}

	:global(html.dark-mode) .modal-subtitle {
		color: #94a3b8;
	}

	:global(html.dark-mode) .header-icon {
		background: linear-gradient(135deg, #1e40af, #3b82f6);
	}

	:global(html.dark-mode) .editor-wrapper {
		border-color: #4a5568;
		box-shadow: 0 4px 12px rgba(0, 0, 0, 0.25);
	}

	:global(html.dark-mode) .editor-wrapper:focus-within {
		border-color: #3b82f6;
		box-shadow: 0 4px 12px rgba(59, 130, 246, 0.25);
	}

	:global(html.dark-mode) textarea {
		background: #2d3748;
		color: #f1f5f9;
		scrollbar-color: #4a5568 transparent;
	}

	:global(html.dark-mode) textarea::placeholder {
		color: #64748b;
	}

	:global(html.dark-mode) textarea::-webkit-scrollbar-thumb {
		background: #4a5568;
	}

	:global(html.dark-mode) textarea::-webkit-scrollbar-thumb:hover {
		background: #64748b;
	}

	:global(html.dark-mode) .controls-section {
		border-top-color: rgba(74, 85, 104, 0.8);
		background: linear-gradient(135deg, #1a2a4a, #2d3748);
	}

	:global(html.dark-mode) .separator {
		color: #94a3b8;
	}

	:global(html.dark-mode) .separator::before,
	:global(html.dark-mode) .separator::after {
		background: linear-gradient(to right, transparent, #4a5568, transparent);
	}

	:global(html.dark-mode) .separator span {
		background: linear-gradient(135deg, #1a2a4a, #2d3748);
	}

	:global(html.dark-mode) .example-btn {
		background: #BED2E6;
		color: black;
	}

	:global(html.dark-mode) .project-label {
		color: #94a3b8;
	}

	:global(html.dark-mode) .dropdown-button {
		background: #2d3748;
		color: #f1f5f9;
		border-color: #4a5568;
		box-shadow: 0 2px 4px rgba(0, 0, 0, 0.25);
	}

	:global(html.dark-mode) .dropdown-button:hover {
		border-color: #3b82f6;
		box-shadow: 0 0 0 3px rgba(59, 130, 246, 0.1);
	}

	:global(html.dark-mode) .dropdown-button:focus,
	:global(html.dark-mode) .dropdown-button.open {
		border-color: #3b82f6;
		box-shadow: 0 0 0 3px rgba(59, 130, 246, 0.2);
	}

	:global(html.dark-mode) .dropdown-text.placeholder {
		color: #94a3b8;
	}

	:global(html.dark-mode) .dropdown-arrow {
		color: #94a3b8;
	}

	:global(html.dark-mode) .dropdown-menu {
		background: #2d3748;
		border-color: #4a5568;
		box-shadow: 0 4px 12px rgba(0, 0, 0, 0.4);
		scrollbar-color: #4a5568 #2d3748;
	}

	:global(html.dark-mode) .dropdown-option {
		background: transparent;
		color: #f1f5f9;
	}

	:global(html.dark-mode) .dropdown-option:hover:not(.selected) {
		background: #4a5568 !important;
		color: #f1f5f9 !important;
	}

	:global(html.dark-mode) .dropdown-option:focus:not(.selected) {
		background: #4a5568 !important;
		color: #f1f5f9 !important;
	}

	:global(html.dark-mode) .dropdown-option.selected {
		background: linear-gradient(135deg, #1e40af, #3b82f6) !important;
		color: white !important;
	}

	:global(html.dark-mode) .dropdown-option.selected:hover {
		background: linear-gradient(135deg, #1d4ed8, #2563eb) !important;
		color: white !important;
	}

	:global(html.dark-mode) .dropdown-option.placeholder {
		color: #94a3b8 !important;
	}

	:global(html.dark-mode) .dropdown-option.placeholder:hover {
		background: #374151 !important;
		color: #cbd5e1 !important;
	}

	:global(html.dark-mode) .dropdown-menu::-webkit-scrollbar-track {
		background: #2d3748;
	}

	:global(html.dark-mode) .dropdown-menu::-webkit-scrollbar-thumb {
		background: #4a5568;
		border-color: #374151;
	}

	:global(html.dark-mode) .dropdown-menu::-webkit-scrollbar-thumb:hover {
		background: #64748b;
	}

	:global(html.dark-mode) .confirm-btn {
		background: linear-gradient(135deg, #1e40af, #3b82f6);
	}

	:global(html.dark-mode) .confirm-btn.confirmed {
		background: linear-gradient(135deg, #059669, #10b981);
	}

	:global(html.dark-mode) .confirm-btn:disabled {
		background: #374151;
		color: #6b7280;
	}

	/* Responsive Design */
	@media (max-width: 768px) {
		.modal-header {
			padding: 1.5rem 1.5rem 1rem;
		}

		.header-content {
			flex-direction: column;
			align-items: flex-start;
			gap: 0.75rem;
		}

		.editor-section {
			padding: 1rem 1.5rem ;
		}

		.editor-wrapper {
			width: 100%;
		}

		.controls-section {
			padding: 1rem 1.5rem 1.5rem;
		}

		.options-stack {
			max-width: 100%;
		}

		.option-btn,
		.project-import-option {
			max-width: 100%;
		}

		.separator {
			max-width: 100%;
		}

		textarea {
			min-height: 250px;
			font-size: 0.875rem;
		}
	}

	@media (max-width: 480px) {
		.modal-header {
			padding: 1rem;
		}

		.modal-title {
			font-size: 1.5rem;
		}

		.editor-section {
			padding: 1rem;
		}

		.controls-section {
			padding: 1rem;
		}

		.options-stack {
			gap: 0.75rem;
		}

		.option-btn {
			padding: 0.875rem 1.25rem;
			font-size: 0.875rem;
		}

		textarea {
			min-height: 200px;
			padding: 1rem;
		}
	}
</style><|MERGE_RESOLUTION|>--- conflicted
+++ resolved
@@ -191,44 +191,8 @@
 	}
 
 	async function submitCode() {
-<<<<<<< HEAD
-    if (!code_text.trim()) return;
-    const project = get(projectName);
-    
-    // Check sessionStorage first, then localStorage for backward compatibility
-    const accessToken = sessionStorage.getItem('access_token') || 
-                       sessionStorage.getItem('authToken') || 
-                       localStorage.getItem('access_token') || 
-                       localStorage.getItem('authToken') || 
-                       localStorage.getItem('token');
-    
-    if (!accessToken) {
-        AddToast('Authentication required: Please log in to save source code', 'error');
-        return;
-    }
-    if (!project) {
-        AddToast('No project selected: Please select or create a project first', 'error');
-        return;
-    }
-
-    console.log('Using access token:', accessToken.substring(0, 20) + '...'); // Debug log
-
-    try {
-        const res = await fetch('https://www.visual-compiler.co.za/api/lexing/code', {
-            method: 'POST',
-            headers: { 
-                'Content-Type': 'application/json',
-                'Authorization': `Bearer ${accessToken}`
-            },
-            body: JSON.stringify({
-                project_name: project,
-                source_code: code_text
-            })
-        });
-=======
         if (!code_text.trim()) return;
         const project = get(projectName);
->>>>>>> 544e163d
         
 		// Check sessionStorage for auth token
 		const accessToken = sessionStorage.getItem('access_token') || 
