--- conflicted
+++ resolved
@@ -338,16 +338,6 @@
         };
         submitted_grammar_rules = { ...grammar_rules };
 
-<<<<<<< HEAD
-
-        const response = await fetch('https://www.visual-compiler.co.za/api/analysing/analyse', {
-            method: 'POST',
-            headers: {
-                'Content-Type': 'application/json',
-                'Authorization': `Bearer ${accessToken}`
-            },
-            body: JSON.stringify(requestData)
-=======
         // Reset states
         rules_submitted = false;
         show_default_rules = false;
@@ -366,7 +356,6 @@
             show_default_rules: false,
             rules_submitted: false,
             show_symbol_table: false
->>>>>>> 544e163d
         });
         
         AddToast('All analyser inputs cleared successfully!', 'success');
@@ -416,7 +405,8 @@
                 project_name: project
             };
 
-            const response = await fetch('http://localhost:8080/api/analysing/analyse', {
+
+            const response = await fetch('https://www.visual-compiler.co.za/api/analysing/analyse', {
                 method: 'POST',
                 headers: {
                     'Content-Type': 'application/json',
