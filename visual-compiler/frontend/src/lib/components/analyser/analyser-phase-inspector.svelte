--- conflicted
+++ resolved
@@ -596,7 +596,7 @@
         <div class="analyser-box">
             <div class="analyser-box-header">
                 <h2 class="heading2">Scope Rules</h2>
-<<<<<<< HEAD
+
                 <div class="button-group">
                     <!-- Clear button first (to the left) -->
                     <button
@@ -621,19 +621,7 @@
                         <span class="icon">{show_default_rules ? '🧹' : '🪄'}</span>
                     </button>
                 </div>
-=======
-                <button
-                    class="option-btn example-btn"
-                    class:selected={show_default_rules}
-                    on:click={show_default_rules ? removeDefaultRules : insertDefaultRules}
-                    type="button"
-                    aria-label={show_default_rules ? 'Restore your input' : 'Show context-free grammar example'}
-                    title={show_default_rules ? 'Restore your input' : 'Show context-free grammar example'}
-                >
-                    {show_default_rules ? 'Restore Input' : 'Show Example'}
-                </button>
-
->>>>>>> 2b474182
+
             </div>
             <div class="rules-list">
                 {#each scope_rules as rule, i (rule.id)}
@@ -1246,7 +1234,7 @@
 		background: #616e80;
 	}
 
-<<<<<<< HEAD
+
 	.default-toggle-wrapper {
 		position: absolute;
 		top: 1rem;
@@ -1287,8 +1275,7 @@
 		pointer-events: none;
 	}
 
-=======
->>>>>>> 2b474182
+
 	.analyser-heading {
 		color: #001a6e;
 		text-align: center;
