--- conflicted
+++ resolved
@@ -130,43 +130,9 @@
 			return;
 		}
 
-<<<<<<< HEAD
-		const requestData = {
-			users_id: user_id,
-			project_name: project,
-			source_code: showDefault ? DEFAULT_SOURCE_CODE : userSourceCode,
-			pairs: nonEmptyRows.map((row) => ({
-				Type: row.type.toUpperCase(),
-				Regex: row.regex
-			}))
-		};
-
-		try {
-			const storeResponse = await fetch('https://www.visual-compiler.co.za/api/lexing/code', {
-				method: 'POST',
-				headers: { 'Content-Type': 'application/json' },
-				body: JSON.stringify(requestData)
-			});
-			if (!storeResponse.ok) {
-				const errorText = await storeResponse.text();
-				throw new Error(`Server error (${storeResponse.status}): ${errorText}`);
-			}
-			submissionStatus = { show: true, success: true, message: 'Code stored successfully!' };
-			showGenerateButton = true;
-		} catch (error) {
-			console.error('Store error:', error);
-			AddToast('Connection error: Cannot reach server. Please ensure the backend is running and try again', 'error');
-		}
-
-		// Show regex action buttons after successful submit in REGEX mode
-		if (selectedType === 'REGEX' && !hasErrors) {
-			showRegexActionButtons = true;
-		}
-=======
 		// For AUTOMATA type, we don't need to store source code here since it's already stored from code-input
 		submissionStatus = { show: true, success: true, message: 'Ready for tokenization!' };
 		showGenerateButton = true;
->>>>>>> 58e92da1
 	}
 
 	async function generateTokens() {
@@ -476,13 +442,8 @@
 		if (!saved) return;
 
 		try {
-<<<<<<< HEAD
-			// 2. Convert DFA to Regex
-			const dfaToRegexRes = await fetch('https://www.visual-compiler.co.za/api/lexing/dfaToRegex', {
-=======
 			// Convert DFA to Regex
 			const dfaToRegexRes = await fetch('http://localhost:8080/api/lexing/dfaToRegex', {
->>>>>>> 58e92da1
 				method: 'POST',
 				headers: { 
 					'Content-Type': 'application/json',
@@ -496,13 +457,8 @@
 				return;
 			}
 
-<<<<<<< HEAD
-			// 3. Convert Regex to NFA
-			const regexToNfaRes = await fetch('https://www.visual-compiler.co.za/api/lexing/regexToNFA', {
-=======
 			// Convert Regex to NFA
 			const regexToNfaRes = await fetch('http://localhost:8080/api/lexing/regexToNFA', {
->>>>>>> 58e92da1
 				method: 'POST',
 				headers: { 
 					'Content-Type': 'application/json',
@@ -666,13 +622,8 @@
 		if (!saved) return;
 
 		try {
-<<<<<<< HEAD
-			// 2. Convert DFA to Regex
-			const regexRes = await fetch('https://www.visual-compiler.co.za/api/lexing/dfaToRegex', {
-=======
 			// Convert DFA to Regex
 			const regexRes = await fetch('http://localhost:8080/api/lexing/dfaToRegex', {
->>>>>>> 58e92da1
 				method: 'POST',
 				headers: { 
 					'Content-Type': 'application/json',
@@ -686,13 +637,8 @@
 				return;
 			}
 
-<<<<<<< HEAD
-			// 3. Convert Regex to DFA
-			const dfaRes = await fetch('https://www.visual-compiler.co.za/api/lexing/regexToDFA', {
-=======
 			// Convert Regex to DFA
 			const dfaRes = await fetch('http://localhost:8080/api/lexing/regexToDFA', {
->>>>>>> 58e92da1
 				method: 'POST',
 				headers: { 
 					'Content-Type': 'application/json',
