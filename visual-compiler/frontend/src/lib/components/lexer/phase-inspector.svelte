--- conflicted
+++ resolved
@@ -143,14 +143,12 @@
 				
 				AddToast('Rules stored successfully!', 'success');
 				showRegexActionButtons = true;
-<<<<<<< HEAD
+
 				
 				// Mark as submitted in store
 				markLexerSubmitted();
 				
-=======
-				regexRulesSubmitted = true;
->>>>>>> 2b474182
+
 			} catch (error) {
 				AddToast('Save failed: Unable to store lexical rules. Please check your connection and try again', 'error');
 			}
@@ -323,11 +321,7 @@
 	function handleInputChange() {
 		showGenerateButton = false;
 		showRegexActionButtons = false;
-<<<<<<< HEAD
-=======
-		regexRulesSubmitted = false;
-		submissionStatus = { show: false, success: false, message: '' };
->>>>>>> 2b474182
+
 		
 		// Update the store with current inputs
 		updateLexerInputs(userInputRows);
@@ -1300,7 +1294,7 @@
 			Automata
 		</button>
 
-<<<<<<< HEAD
+
 		<div class="button-group">
 			{#if selectedType}
 				<button
@@ -1337,31 +1331,7 @@
 				</button>
 			{/if}
 		</div>
-=======
-		{#if selectedType && !showDefault}
-			<button
-				class="option-btn example-btn"
-				on:click={insertDefault}
-				type="button"
-				aria-label="Show example code"
-				title="Show example code"
-			>
-				Show Example
-			</button>
-
-		{/if}
-		{#if selectedType && showDefault}
-			<button
-				class="option-btn example-btn selected"
-				on:click={removeDefault}
-				type="button"
-				aria-label="Restore your input"
-				title="Restore your input"
-			>
-				Restore Input
-			</button>
-		{/if}
->>>>>>> 2b474182
+
 	</div>
 
 	{#if selectedType === 'REGEX'}
@@ -1456,7 +1426,7 @@
 					<div class="form-error">{formError}</div>
 				{/if}
 				<div class="button-stack">
-<<<<<<< HEAD
+
 					<button class="submit-button" on:click={handleSubmit}>Submit</button>
 					{#if showRegexActionButtons}
 						<div class="regex-action-buttons">
@@ -1471,38 +1441,7 @@
 								title="Convert Regular Expression to a DFA">DFA</button>
 						</div>
 					{/if}
-=======
-					<button class="submit-button" on:click={handleSubmit}> Submit </button>
-					<div class="regex-action-buttons">
-						<button 
-							class="generate-button" 
-							class:disabled={!regexRulesSubmitted}
-							disabled={!regexRulesSubmitted}
-							on:click={generateTokens}
-							title={regexRulesSubmitted ? "Generate tokens from submitted rules" : "Submit regular expressions first"}
-						>
-							Generate Tokens
-						</button>
-						<button
-							class="generate-button"
-							class:disabled={!regexRulesSubmitted}
-							disabled={!regexRulesSubmitted}
-							on:click={handleRegexToNFA}
-							title={regexRulesSubmitted ? "Convert Regular Expression to a NFA" : "Submit regular expressions first"}
-						>
-							NFA
-						</button>
-						<button
-							class="generate-button"
-							class:disabled={!regexRulesSubmitted}
-							disabled={!regexRulesSubmitted}
-							on:click={handleRegexToDFA}
-							title={regexRulesSubmitted ? "Convert Regular Expression to a DFA" : "Submit regular expressions first"}
-						>
-							DFA
-						</button>
-					</div>
->>>>>>> 2b474182
+
 				</div>
 			</div>
 		{/if}
@@ -1939,55 +1878,7 @@
 		transform: translateY(-2px);
 	}
 
-<<<<<<< HEAD
-=======
-	.generate-button:disabled,
-	.generate-button.disabled {
-		background: #d6d8db;
-		color: #6c757d;
-		cursor: not-allowed;
-		opacity: 0.6;
-		transform: none;
-	}
-
-	.generate-button:disabled:hover,
-	.generate-button.disabled:hover {
-		background: #d6d8db;
-		color: #6c757d;
-		transform: none;
-	}
-
-	.status-message {
-		text-align: center;
-		padding: 0.5rem 1rem;
-		margin-top: 1rem;
-		border-radius: 4px;
-		font-size: 0.9rem;
-		background: #dc3545;
-		color: white;
-		opacity: 0;
-		animation: fadeInOut 3s ease-in-out;
-	}
-
-	.status-message.success {
-		background: #28a745;
-	}
-	.status-message.info {
-		background: #0096c7;
-	}
-
-	@keyframes fadeInOut {
-		0%,
-		100% {
-			opacity: 0;
-		}
-		10%,
-		90% {
-			opacity: 1;
-		}
-	}
-
->>>>>>> 2b474182
+
 	.automaton-btn-row {
 		display: flex;
 		gap: 0.7rem;
