--- conflicted
+++ resolved
@@ -22,12 +22,9 @@
 	let TranslatorPhaseTutorial: any;
 	let TranslatorPhaseInspector: any;
 	let TranslatorArtifactViewer: any;
-<<<<<<< HEAD
-	
-=======
+
 	let showWelcomeOverlay = false;
 
->>>>>>> 92ab3972
 	let workspace_el: HTMLElement;
 	let show_drag_tip = false;
 
