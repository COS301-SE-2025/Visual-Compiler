--- conflicted
+++ resolved
@@ -240,21 +240,10 @@
 		return currentNodes.find(node => node.type === nodeType) || null;
 	}
 
-<<<<<<< HEAD
 	// validateNodeAccess
 	// Return type: boolean
 	// Parameter type: NodeType
 	// Validates if a node type can be accessed based on compilation pipeline requirements
-=======
-
-
-	// Add subscription to phase completion status
-	let completion_status;
-	phase_completion_status.subscribe(value => {
-	    completion_status = value;
-	});
-
->>>>>>> 3c584f2d
 	function validateNodeAccess(nodeType: NodeType): boolean {
 		const currentNodes = get(nodes);
 		const confirmedCode = get(confirmedSourceCode);
@@ -463,13 +452,8 @@
 
 		const pipeline = {
 			nodes: canvasNodes,
-<<<<<<< HEAD
 			connections: physical_connections,
 			lastSaved: new Date().toISOString()
-=======
-			connections: physicalConnections,
-			lastSaved: new Date().toISOString(),
->>>>>>> 3c584f2d
 		};
 
 		// Update the pipeline store to keep it in sync
@@ -668,15 +652,7 @@
 		analyser_error_details = '';
 	}
 
-<<<<<<< HEAD
-	// handleSymbolGeneration
-	// Return type: void
-	// Parameter type: { symbol_table: Symbol[]; error?: string; error_details?: string }
-	// Handles the generation of symbol table data and updates analysis state accordingly
-	function handleSymbolGeneration(data: { symbol_table: Symbol[]; error?: string; error_details?: string }) {
-=======
 	function handleSymbolGeneration(data: { symbol_table: Symbol[]; analyser_error?: boolean; analyser_error_details?: string }) {
->>>>>>> 3c584f2d
 		if (data.symbol_table && data.symbol_table.length > 0) {
 			show_symbol_table = true;
 			symbol_table = data.symbol_table;
@@ -760,18 +736,9 @@
 	let parsing_error: boolean=false;
 	let parsing_error_details: string="";
 
-<<<<<<< HEAD
-	// handleParsingError
-	// Return type: void
-	// Parameter type: CustomEvent
-	// Handles parsing errors by storing error details and clearing syntax tree data
-	function handleParsingError(event: CustomEvent) {
-		parsingError = event.detail;
-=======
 	function handleParsingError(data: { parsing_error?: boolean; parsing_error_details?: string }) {
 		parsing_error = true;
 		parsing_error_details = data.parsing_error_details || '';
->>>>>>> 3c584f2d
 		syntaxTreeData = null;
 	}
 </script>
