--- conflicted
+++ resolved
@@ -18,13 +18,11 @@
 	import CanvasTutorial from '$lib/components/main/canvas-tutorial.svelte';
 	import GuestWelcomePopup from '$lib/components/main/guest-welcome-popup.svelte';
 	import { phase_completion_status } from '$lib/stores/pipeline';
-<<<<<<< HEAD
-	import { tutorialStore, checkTutorialStatus, hideCanvasTutorial } from '$lib/stores/tutorial';
+
+	import { tutorialStore, checkTutorialStatus, hideCanvasTutorial, showCanvasTutorial} from '$lib/stores/tutorial';
 	import { lexerState, resetLexerState } from '$lib/stores/lexer';
 	import { parserState, resetParserState } from '$lib/stores/parser';
-=======
-	import { tutorialStore, checkTutorialStatus, hideCanvasTutorial, showCanvasTutorial } from '$lib/stores/tutorial';
->>>>>>> 2b474182
+
 
 	// --- CANVAS STATE ---
 	interface CanvasNode {
