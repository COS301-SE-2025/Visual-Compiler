import { render, screen, fireEvent } from '@testing-library/svelte';
import { describe, it, expect } from 'vitest';
import InfoSection from '../../src/lib/components/landing/info-section.svelte';

describe('InfoSection Component', () => {
	it('TestInitialRender_Success: Renders the "About" tab by default', () => {
		render(InfoSection);

		// Check that the "About" button has the 'active' class
		const aboutButton = screen.getByRole('button', { name: 'About The Project' });
		expect(aboutButton).toHaveClass('active');

		// Check that the "About" content is visible
		expect(screen.getByText('An Educational Tool for a Complex World')).toBeInTheDocument();

		// Check that content for other tabs is NOT visible
		expect(screen.queryByText('Value Through Innovation')).toBeNull();
		expect(screen.queryByText('Sashen Inder Gajai')).toBeNull(); // Check for a team member's name
	});

	it('TestTabSwitch_Client_Success: Switches to the "Client" tab on click', async () => {
		render(InfoSection);

		// Find and click the "Client" tab button
		const clientButton = screen.getByRole('button', { name: 'About EPI-USE Labs' });
		await fireEvent.click(clientButton);

		// Check that the "Client" button is now active
		expect(clientButton).toHaveClass('active');
		// Check that the "About" button is no longer active
		const aboutButton = screen.getByRole('button', { name: 'About The Project' });
		expect(aboutButton).not.toHaveClass('active');

		// Check that the "Client" content is now visible
		expect(screen.getByText('Value Through Innovation')).toBeInTheDocument();

		// Check that the "About" content is now hidden
		expect(screen.queryByText('An Educational Tool for a Complex World')).toBeNull();
	});

	it('TestTabSwitch_Team_Success: Switches to the "Team" tab on click', async () => {
		// 1. Render the component.
		render(InfoSection);
<<<<<<< HEAD
=======
		const endTime = performance.now();
		
		// Should render in reasonable time (less than 50ms for test stability)
		// This accounts for variations in test environment performance
		const renderTime = endTime - startTime;
		expect(renderTime).toBeLessThan(50);
		
		// Additional validation to ensure the component actually rendered
		expect(renderTime).toBeGreaterThan(0);
	});

	it('TestMemoryUsage_Success: Component can be created and destroyed', () => {
		// Create and destroy multiple instances to test memory handling
		for (let i = 0; i < 5; i++) {
			const { unmount } = render(InfoSection);
			unmount();
		}
		
		// Should complete without memory issues
		expect(true).toBe(true);
	});

	// ===== ERROR HANDLING TESTS =====
	it('TestErrorHandling_Success: Handles invalid interactions gracefully', async () => {
		const { container } = render(InfoSection);
		
		// Component should not crash with various interactions
		const buttons = container.querySelectorAll('button');
		
		// Rapid clicking should not cause issues
		for (const button of buttons) {
			await fireEvent.click(button);
			await fireEvent.click(button);
		}
		
		expect(container).toBeTruthy();
	});
>>>>>>> f7340f8c

		// 2. Find and click the "Meet The Team" button.
		const teamButton = screen.getByRole('button', { name: 'Meet The Team' });
		await fireEvent.click(teamButton);

		// 3. Assert that the button has the 'active' class.
		expect(teamButton).toHaveClass('active');

  // 4. Assert that the team content is now visible by checking for a team member's name.
  expect(screen.getByText('Devan de Wet')).toBeInTheDocument();
  expect(screen.getAllByText('UI Engineer')).toHaveLength(2); // There are 2 people with this role
  expect(screen.getByText('Data Engineer')).toBeInTheDocument();		// 5. Assert that the content from the default "About" tab is now hidden.
		expect(screen.queryByText('An Educational Tool for a Complex World')).toBeNull();
	});
});<|MERGE_RESOLUTION|>--- conflicted
+++ resolved
@@ -41,8 +41,136 @@
 	it('TestTabSwitch_Team_Success: Switches to the "Team" tab on click', async () => {
 		// 1. Render the component.
 		render(InfoSection);
-<<<<<<< HEAD
-=======
+		
+		// Click on team tab to activate team content
+		const teamTab = screen.getByText('Meet The Team');
+		await fireEvent.click(teamTab);
+		await tick();
+		
+		// Check that team tab is active
+		expect(teamTab.classList.contains('active')).toBe(true);
+	});
+
+	// ===== TAB CONTENT TESTS =====
+	it('TestTabContentStructure_Success: Tab content areas exist', () => {
+		const { container } = render(InfoSection);
+		
+		// The component should have content areas that change based on active tab
+		expect(container.querySelector('.info_section')).toBeTruthy();
+		expect(container.querySelector('.tab_nav')).toBeTruthy();
+	});
+
+	it('TestTabButtons_Success: All tab buttons are proper buttons', () => {
+		render(InfoSection);
+		
+		const buttons = screen.getAllByRole('button');
+		expect(buttons.length).toBe(3);
+		
+		// Each button should have proper text content
+		const buttonTexts = buttons.map(button => button.textContent);
+		expect(buttonTexts).toContain('About The Project');
+		expect(buttonTexts).toContain('About EPI-USE Labs');
+		expect(buttonTexts).toContain('Meet The Team');
+	});
+
+	// ===== ACCESSIBILITY TESTS =====
+	it('TestAccessibility_Success: Tab navigation is accessible', () => {
+		render(InfoSection);
+		
+		// Check that tabs are proper buttons
+		const tabs = screen.getAllByRole('button');
+		expect(tabs.length).toBeGreaterThanOrEqual(3);
+		
+		// Each tab should have text content
+		tabs.forEach(tab => {
+			expect(tab.textContent?.trim()).toBeTruthy();
+		});
+	});
+
+	it('TestKeyboardNavigation_Success: Tabs are keyboard accessible', async () => {
+		render(InfoSection);
+		
+		const aboutTab = screen.getByText('About The Project');
+		const clientTab = screen.getByText('About EPI-USE Labs');
+		
+		// Focus should work on tabs
+		aboutTab.focus();
+		expect(document.activeElement).toBe(aboutTab);
+		
+		// Tab switching via keyboard (simulated click for now)
+		await fireEvent.click(clientTab);
+		await tick();
+		expect(clientTab.classList.contains('active')).toBe(true);
+	});
+
+	// ===== SEMANTIC MARKUP TESTS =====
+	it('TestSemanticallyCorrectMarkup_Success: Uses appropriate HTML elements', () => {
+		const { container } = render(InfoSection);
+		
+		// Should use section for info section
+		expect(container.querySelector('section.info_section')).toBeTruthy();
+		
+		// Tab navigation should contain buttons
+		const buttons = container.querySelectorAll('button');
+		expect(buttons.length).toBe(3);
+	});
+
+	// ===== CSS CLASSES TESTS =====
+	it('TestCSSClasses_Success: Elements have correct CSS classes', () => {
+		const { container } = render(InfoSection);
+		
+		expect(container.querySelector('.info_section')).toBeTruthy();
+		expect(container.querySelector('.info_container')).toBeTruthy();
+		expect(container.querySelector('.tab_nav')).toBeTruthy();
+	});
+
+	it('TestActiveTabClass_Success: Active tab has correct class', async () => {
+		render(InfoSection);
+		
+		const aboutTab = screen.getByText('About The Project');
+		const clientTab = screen.getByText('About EPI-USE Labs');
+		
+		// Initially about should be active
+		expect(aboutTab.classList.contains('active')).toBe(true);
+		
+		// After clicking client, it should be active
+		await fireEvent.click(clientTab);
+		await tick();
+		expect(clientTab.classList.contains('active')).toBe(true);
+		expect(aboutTab.classList.contains('active')).toBe(false);
+	});
+
+	// ===== INTERACTION TESTS =====
+	it('TestMultipleTabClicks_Success: Multiple tab clicks work correctly', async () => {
+		render(InfoSection);
+		
+		const aboutTab = screen.getByText('About The Project');
+		const clientTab = screen.getByText('About EPI-USE Labs');
+		const teamTab = screen.getByText('Meet The Team');
+		
+		// Click through all tabs multiple times
+		await fireEvent.click(clientTab);
+		await tick();
+		expect(clientTab.classList.contains('active')).toBe(true);
+		
+		await fireEvent.click(teamTab);
+		await tick();
+		expect(teamTab.classList.contains('active')).toBe(true);
+		
+		await fireEvent.click(aboutTab);
+		await tick();
+		expect(aboutTab.classList.contains('active')).toBe(true);
+		
+		// Click same tab multiple times (should remain active)
+		await fireEvent.click(aboutTab);
+		await tick();
+		expect(aboutTab.classList.contains('active')).toBe(true);
+	});
+
+	// ===== PERFORMANCE TESTS =====
+	it('TestRenderPerformance_Success: Component renders quickly', () => {
+		const startTime = performance.now();
+		render(InfoSection);
 		const endTime = performance.now();
 		
 		// Should render in reasonable time (less than 50ms for test stability)
@@ -80,19 +208,59 @@
 		
 		expect(container).toBeTruthy();
 	});
->>>>>>> f7340f8c
-
-		// 2. Find and click the "Meet The Team" button.
-		const teamButton = screen.getByRole('button', { name: 'Meet The Team' });
-		await fireEvent.click(teamButton);
-
-		// 3. Assert that the button has the 'active' class.
-		expect(teamButton).toHaveClass('active');
-
-  // 4. Assert that the team content is now visible by checking for a team member's name.
-  expect(screen.getByText('Devan de Wet')).toBeInTheDocument();
-  expect(screen.getAllByText('UI Engineer')).toHaveLength(2); // There are 2 people with this role
-  expect(screen.getByText('Data Engineer')).toBeInTheDocument();		// 5. Assert that the content from the default "About" tab is now hidden.
-		expect(screen.queryByText('An Educational Tool for a Complex World')).toBeNull();
+
+	// ===== RESPONSIVE DESIGN TESTS =====
+	it('TestResponsiveStructure_Success: Component has responsive structure', () => {
+		const { container } = render(InfoSection);
+		
+		const infoContainer = container.querySelector('.info_container');
+		expect(infoContainer).toBeTruthy();
+		
+		const tabNav = container.querySelector('.tab_nav');
+		expect(tabNav).toBeTruthy();
+	});
+
+	// ===== INTEGRATION TESTS =====
+	it('TestCompleteIntegration_Success: All elements work together correctly', async () => {
+		const { container } = render(InfoSection);
+		
+		// Check complete component structure
+		expect(container.querySelector('.info_section')).toBeTruthy();
+		expect(container.querySelector('.tab_nav')).toBeTruthy();
+		
+		// Check all tabs are present and functional
+		const tabs = screen.getAllByRole('button');
+		expect(tabs.length).toBe(3);
+		
+		// Test tab switching works
+		for (const tab of tabs) {
+			await fireEvent.click(tab);
+			await tick();
+			expect(tab.classList.contains('active')).toBe(true);
+		}
+	});
+
+	// ===== STATE MANAGEMENT TESTS =====
+	it('TestStateManagement_Success: Component maintains state correctly', async () => {
+		render(InfoSection);
+		
+		const aboutTab = screen.getByText('About The Project');
+		const clientTab = screen.getByText('About EPI-USE Labs');
+		const teamTab = screen.getByText('Meet The Team');
+		
+		// Test state transitions
+		expect(aboutTab.classList.contains('active')).toBe(true);
+		
+		await fireEvent.click(clientTab);
+		await tick();
+		expect(aboutTab.classList.contains('active')).toBe(false);
+		expect(clientTab.classList.contains('active')).toBe(true);
+		expect(teamTab.classList.contains('active')).toBe(false);
+		
+		await fireEvent.click(teamTab);
+		await tick();
+		expect(aboutTab.classList.contains('active')).toBe(false);
+		expect(clientTab.classList.contains('active')).toBe(false);
+		expect(teamTab.classList.contains('active')).toBe(true);
 	});
 });