package handlers

import (
	"context"
	"net/http"
	"time"

	"github.com/COS301-SE-2025/Visual-Compiler/backend/core/db"
	"github.com/COS301-SE-2025/Visual-Compiler/backend/core/services"
	"github.com/gin-gonic/gin"
	"go.mongodb.org/mongo-driver/v2/bson"
	"go.mongodb.org/mongo-driver/v2/mongo"
)

type AnalyseUserInputs struct {
	// User's ID for storing purposes
	UsersID bson.ObjectID `json:"users_id" binding:"required" example:"685df259c1294de5546b045f"`

	// Scope rules for the variables/functions scopes
	ScopeRules []*services.ScopeRule `json:"scope_rules" binding:"required"`

	// Grammar rules to be analysed
	GrammarRules services.GrammarRules `json:"grammar_rules" binding:"required"`

	// Type rules for Type Checking
	TypeRules []services.TypeRule `json:"type_rules" binding:"required"`
}

// @Summary Analysing phase
// @Description Accepts scope rules, grammar rules and type rules from the user. Searches the database for the syntax tree created from the user. If it exists, the analysing process is performed and the artefacts are stored in the database
// @Tags Analysing
// @Accept json
// @Produce json
// @Param request body AnalyseUserInputs true "Read Analysing Inputs From User"
// @Success 200 {object} map[string]string "Artefacts Successfully stored"
// @Failure 400 {object} map[string]string "Invalid input or artefacts failed to insert"
// @Failure 404 {object} map[string]string "Syntax Tree not found"
// @Failure 500 {object} map[string]string "Internal server error"
// @Router /analysing/analyse [post]
func Analyse(c *gin.Context) {
	var req AnalyseUserInputs

	if err := c.ShouldBindJSON(&req); err != nil {
		c.JSON(http.StatusBadRequest, gin.H{"error": "Input is invalid", "details": err.Error()})
		return
	}

	mongo_cli := db.ConnectClient()
	parsing_collection := mongo_cli.Database("visual-compiler").Collection("parsing")
	analyse_collection := mongo_cli.Database("visual-compiler").Collection("analysing")

	ctx, cancel := context.WithTimeout(context.Background(), 10*time.Second)
	defer cancel()

	var parsing_res struct {
		Tree services.SyntaxTree `bson:"tree"`
	}

	err := parsing_collection.FindOne(ctx, bson.M{"users_id": req.UsersID}).Decode(&parsing_res)
	if err != nil {
		c.JSON(http.StatusNotFound, gin.H{"error": "Tree not found. Please go back to parsing"})
		return
	}

	artefact, _, err := services.Analyse(req.ScopeRules, parsing_res.Tree, req.GrammarRules, req.TypeRules)
	if err != nil {
		c.JSON(http.StatusInternalServerError, gin.H{"error": "Artefacts creation failed", "details": err.Error()})
		return
	}

	filters := bson.M{"users_id": req.UsersID}
	var userexisting bson.M

	err = analyse_collection.FindOne(ctx, filters).Decode(&userexisting)

	if err == mongo.ErrNoDocuments {
		_, err = analyse_collection.InsertOne(ctx, bson.M{
			"users_id":              req.UsersID,
			"symbol_table_artefact": artefact,
		})
		if err != nil {
			c.JSON(http.StatusInternalServerError, gin.H{"error": "Database Insertion error"})
			return
		}
	} else if err == nil {
		update_existing := bson.D{
			bson.E{Key: "$set", Value: bson.M{
				"symbol_table_artefact": artefact,
			}},
		}
		_, err = analyse_collection.UpdateOne(ctx, filters, update_existing)
		if err != nil {
			c.JSON(http.StatusInternalServerError, gin.H{"error": "Database Update error"})
			return
		}
	} else {
		c.JSON(http.StatusInternalServerError, gin.H{"error": "Database lookup error"})
		return
	}

	c.JSON(http.StatusOK, gin.H{
<<<<<<< HEAD
		"message":               "Symbol Table Artefact successfully insertedT.",
		"symbol_table_artefact": artefact,
=======
		"message":      "Symbol Table Artefact successfully inserted.",
		"symbol_table": artefact,
>>>>>>> 0cb53be2
	})
}<|MERGE_RESOLUTION|>--- conflicted
+++ resolved
@@ -99,12 +99,7 @@
 	}
 
 	c.JSON(http.StatusOK, gin.H{
-<<<<<<< HEAD
-		"message":               "Symbol Table Artefact successfully insertedT.",
-		"symbol_table_artefact": artefact,
-=======
 		"message":      "Symbol Table Artefact successfully inserted.",
 		"symbol_table": artefact,
->>>>>>> 0cb53be2
 	})
 }