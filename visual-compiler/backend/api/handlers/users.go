--- conflicted
+++ resolved
@@ -57,16 +57,13 @@
 		id := raw["_id"].(bson.ObjectID)
 		username := raw["username"].(string)
 		email := raw["email"].(string)
-<<<<<<< HEAD
-		projects, _ := raw["projects"].(bson.A)
-=======
+
 		var projects bson.A
 		if raw["projects"] != nil {
 			projects = raw["projects"].(bson.A)
 		} else {
 			projects = bson.A{}
 		}
->>>>>>> 342b1cb2
 
 		all_users_public = append(all_users_public, UserPublic{
 			ID:       id,
