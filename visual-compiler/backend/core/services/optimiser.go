--- conflicted
+++ resolved
@@ -45,13 +45,8 @@
 		}
 	}
 
-<<<<<<< HEAD
 	if dead_code {
 		err = PerformDeadCodeElimination(ast_file, file_set)
-=======
-	if loop_unrolling {
-		err = PerformLoopUnrolling(ast_file, file_set)
->>>>>>> ef660a26
 		if err != nil {
 			return "", err
 		}
