--- conflicted
+++ resolved
@@ -690,11 +690,7 @@
 // Return:
 //
 // Determines if the statement contains any unused if statements and removes them from the AST
-<<<<<<< HEAD
 func RemoveUnusedIfStatement(function_statements ast.Stmt, optimised_statements *[]ast.Stmt, ast_data AstData, function *ast.FuncDecl) error {
-=======
-func RemoveUnusedIfStatement(function_statements ast.Stmt, optimised_statements *[]ast.Stmt, ast_data ASTData, function *ast.FuncDecl) {
->>>>>>> 504c69f1
 	if_statement, valid_ifstatement := function_statements.(*ast.IfStmt)
 	unreachable := false
 	var optimised_if_body []ast.Stmt
@@ -923,11 +919,8 @@
 // Return:error
 //
 // Determines if the statement contains any unused for statements and removes them from the AST
-<<<<<<< HEAD
+
 func RemoveUnusedForStatement(function_statements ast.Stmt, optimised_statements *[]ast.Stmt, ast_data AstData, function *ast.FuncDecl) error {
-=======
-func RemoveUnusedForStatement(function_statements ast.Stmt, optimised_statements *[]ast.Stmt, ast_data ASTData, function *ast.FuncDecl) {
->>>>>>> 504c69f1
 	for_statement, valid_forstatement := function_statements.(*ast.ForStmt)
 	unreachable := false
 	var optimised_for_body []ast.Stmt
@@ -1152,11 +1145,7 @@
 // Return:
 //
 // Determines if the statement contains any unused switch statements and removes them from the AST
-<<<<<<< HEAD
 func RemoveUnusedSwitchStatement(function_statements ast.Stmt, optimised_statements *[]ast.Stmt, ast_data AstData, function *ast.FuncDecl) error {
-=======
-func RemoveUnusedSwitchStatement(function_statements ast.Stmt, optimised_statements *[]ast.Stmt, ast_data ASTData, function *ast.FuncDecl) {
->>>>>>> 504c69f1
 	switch_statement, valid_switchstatement := function_statements.(*ast.SwitchStmt)
 	unreachable := false
 	var optimised_body []ast.Stmt
@@ -1197,11 +1186,7 @@
 // Return:
 //
 // Determines if the statement contains any unused switch case statements and removes them from the AST
-<<<<<<< HEAD
 func RemoveUnusedSwitchCase(function_statements ast.Stmt, optimised_statements *[]ast.Stmt, ast_data AstData, function *ast.FuncDecl) error {
-=======
-func RemoveUnusedSwitchCase(function_statements ast.Stmt, optimised_statements *[]ast.Stmt, ast_data ASTData, function *ast.FuncDecl) {
->>>>>>> 504c69f1
 	switch_statement, valid_switchstatement := function_statements.(*ast.CaseClause)
 	unreachable := false
 	var optimised_body []ast.Stmt
@@ -1224,12 +1209,9 @@
 		switch_statement.Body = optimised_body
 		*optimised_statements = append(*optimised_statements, switch_statement)
 	}
-<<<<<<< HEAD
 
 	return nil
 
-=======
->>>>>>> 504c69f1
 }
 
 // Name:SearchStructureBody
@@ -1239,11 +1221,8 @@
 // Return:
 //
 // Determines type of statement and performs the necessary dead code elimination
-<<<<<<< HEAD
+
 func SearchStructureBody(body_statement ast.Stmt, optimised_body *[]ast.Stmt, ast_data AstData, function *ast.FuncDecl, unreachable *bool) error {
-=======
-func SearchStructureBody(body_statement ast.Stmt, optimised_body *[]ast.Stmt, ast_data ASTData, function *ast.FuncDecl, unreachable *bool) {
->>>>>>> 504c69f1
 	switch statement := body_statement.(type) {
 	case *ast.AssignStmt: // search for unused assigned variables
 		RemoveUnusedAssignedVariables(statement, ast_data, optimised_body)
