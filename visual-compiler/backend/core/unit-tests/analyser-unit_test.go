package unit_tests

import (
	"fmt"
	"testing"

	"github.com/COS301-SE-2025/Visual-Compiler/backend/core/services"
)

func TestCreateEmptySymbolTable(t *testing.T) {

	symbol_table := services.CreateEmptySymbolTable()

	if symbol_table == nil {
		t.Errorf("empty symbol table creation failed")
	} else {
		if symbol_table.SymbolScopes != nil {
			if len(symbol_table.SymbolScopes) != 1 {
				t.Errorf("empty symbol table creation failed")
			} else {
				if symbol_table.SymbolScopes[0] == nil {
					t.Errorf("empty symbol table creation failed")
				}
			}
		} else {
			t.Errorf("empty symbol table creation failed")
		}
	}

}

func TestCreateEmptySymbolTableArtefact(t *testing.T) {

	symbol_table_artefact := services.CreateEmptySymbolTableArtefact()

	if symbol_table_artefact == nil {
		t.Errorf("empty symbol table creation artefact failed")
	} else {
		if symbol_table_artefact.SymbolScopes == nil {
			t.Errorf("empty symbol table artefact creation failed")
		}
	}

}

func TestBindSymbol_SymbolExists(t *testing.T) {

	symbol := services.Symbol{
		Name: "blue", Type: "int", Scope: 0,
	}

	symbol_table := &services.SymbolTable{
		SymbolScopes: []map[string]services.Symbol{
			{
				"blue": {
					Name:  "blue",
					Type:  "int",
					Scope: 0,
				},
			},
		},
	}

	err := services.BindSymbol(symbol_table, symbol)

	if err == nil {
		t.Errorf("error expected")
	} else {
		if err.Error() != fmt.Errorf("symbol already declared in scope: blue").Error() {
			t.Errorf("incorrect error returned: %v", err)
		}
	}
}

func TestBindSymbol_NoSymbolExists(t *testing.T) {
	symbol := services.Symbol{
		Name: "red", Type: "int", Scope: 0,
	}

	symbol_table := &services.SymbolTable{
		SymbolScopes: []map[string]services.Symbol{
			{
				"blue": {
					Name:  "blue",
					Type:  "int",
					Scope: 0,
				},
			},
		},
	}

	err := services.BindSymbol(symbol_table, symbol)

	if err != nil {
		t.Errorf("error: %v", err)
	}
}

func TestLookUpName_NameFound(t *testing.T) {

	expected_res := services.Symbol{
		Name: "blue", Type: "int", Scope: 0,
	}

	symbol_name := "blue"

	symbol_table := &services.SymbolTable{
		SymbolScopes: []map[string]services.Symbol{
			{
				"blue": {
					Name:  "blue",
					Type:  "int",
					Scope: 0,
				},
			},
		},
	}

	symbol, err := services.LookupName(symbol_table, symbol_name)

	if err != nil {
		t.Errorf("error: %v", err)
	} else {
		if symbol.Name != expected_res.Name || symbol.Type != expected_res.Type || symbol.Scope != expected_res.Scope {
			t.Errorf("Incorrect symbol found: %v %v %v", symbol.Name, symbol.Type, symbol.Scope)
		}
	}
}

func TestLookUpName_NameNotFound(t *testing.T) {

	symbol_name := "red"

	symbol_table := &services.SymbolTable{
		SymbolScopes: []map[string]services.Symbol{
			{
				"blue": {
					Name:  "blue",
					Type:  "int",
					Scope: 0,
				},
			},
		},
	}

	_, err := services.LookupName(symbol_table, symbol_name)

	if err == nil {
		t.Errorf("error expected")
	} else {
		if err.Error() != fmt.Errorf("symbol not found").Error() {
			t.Errorf("incorrect error: %v", err)
		}
	}
}

func TestEnterNewScope(t *testing.T) {
	symbol_table := &services.SymbolTable{
		SymbolScopes: []map[string]services.Symbol{
			{
				"blue": {
					Name:  "blue",
					Type:  "int",
					Scope: 0,
				},
			},
		},
	}

	services.EnterNewScope(symbol_table)

	if len(symbol_table.SymbolScopes) != 2 {
		t.Errorf("Incorrect table length")
	}
}

func TestExitScope_Valid(t *testing.T) {

	symbol_table := &services.SymbolTable{
		SymbolScopes: []map[string]services.Symbol{
			{
				"blue": {
					Name:  "blue",
					Type:  "int",
					Scope: 0,
				},
				"red": {
					Name:  "red",
					Type:  "int",
					Scope: 0,
				},
			},
			{
				"red": {
					Name:  "red",
					Type:  "int",
					Scope: 1,
				},
			},
		},
	}

	err := services.ExitScope(symbol_table)

	if err != nil {
		t.Errorf("%v", err)
	}
	if len(symbol_table.SymbolScopes) != 1 {
		t.Errorf("Incorrect table length")
	}
}

func TestExitScope_GlobalScope(t *testing.T) {
	symbol_table := &services.SymbolTable{
		SymbolScopes: []map[string]services.Symbol{
			{},
		},
	}

	err := services.ExitScope(symbol_table)

	if err == nil {
		t.Errorf("error expected")
	}
	if len(symbol_table.SymbolScopes) != 1 {
		t.Errorf("Incorrect table length")
	}
}

func TestAnalyse_EmptySyntaxTree(t *testing.T) {

	scope_rules := []*services.ScopeRule{
		{Start: "{", End: "}"},
	}

	syntax_tree := services.SyntaxTree{}
	type_rules := []services.TypeRule{}
	rules := services.GrammarRules{
		VariableRule:  "",
		TypeRule:      "",
		ParameterRule: "",
		FunctionRule:  "",
	}

	_, _, err := services.Analyse(scope_rules, syntax_tree, rules, type_rules)

	if err == nil {
		t.Errorf("Error expected")
	} else {

		if err.Error() != fmt.Errorf("syntax tree is empty").Error() {
			t.Errorf("incorrect error: %v", err)
		}

	}

}

func TestAnalyse_Error(t *testing.T) {

	scope_rules := []*services.ScopeRule{
		{Start: "{", End: "}"},
	}

	syntax_tree := services.SyntaxTree{
		Root: &services.TreeNode{
			Symbol: "STATEMENT",
			Value:  "",
			Children: []*services.TreeNode{
				{
					Symbol: "DECLARATION",
					Value:  "",
					Children: []*services.TreeNode{
						{
							Symbol: "TYPE",
							Value:  "",
							Children: []*services.TreeNode{
								{
									Symbol: "KEYWORD",
									Value:  "int",
								},
							},
						},
						{
							Symbol: "IDENTIFIER",
							Value:  "",
						},
						{
							Symbol: "ASSIGNMENT",
							Value:  "=",
						},
						{
							Symbol: "EXPRESSION",
							Value:  "",
							Children: []*services.TreeNode{
								{
									Symbol: "TERM",
									Value:  "",
									Children: []*services.TreeNode{
										{
											Symbol: "INTEGER",
											Value:  "13",
										},
									},
								},
								{
									Symbol: "OPERATOR",
									Value:  "+",
								},
								{
									Symbol: "TERM",
									Value:  "",
									Children: []*services.TreeNode{
										{
											Symbol: "INTEGER",
											Value:  "89",
										},
									},
								},
							},
						},
					},
				},
				{
					Symbol: "SEPARATOR",
					Value:  ";",
				},
			},
		},
	}

	type_rules := []services.TypeRule{}
	rules := services.GrammarRules{
		VariableRule:  "IDENTIFIER",
		TypeRule:      "TYPE",
		ParameterRule: "PARAMETER",
		FunctionRule:  "FUNCTION",
	}

	_, _, err := services.Analyse(scope_rules, syntax_tree, rules, type_rules)

	if err == nil {
		t.Errorf("Error expected")
	} else {

		if err.Error() != fmt.Errorf("declaration has no name defined").Error() {
			t.Errorf("incorrect error: %v", err)
		}

	}

}

func TestAnalyse_Valid(t *testing.T) {

	expected_res := []services.Symbol{
		{Type: "int", Name: "blue", Scope: 0},
	}

	scope_rules := []*services.ScopeRule{
		{Start: "{", End: "}"},
	}

	syntax_tree := services.SyntaxTree{
		Root: &services.TreeNode{
			Symbol: "STATEMENT",
			Value:  "",
			Children: []*services.TreeNode{
				{
					Symbol: "DECLARATION",
					Value:  "",
					Children: []*services.TreeNode{
						{
							Symbol: "TYPE",
							Value:  "",
							Children: []*services.TreeNode{
								{
									Symbol: "KEYWORD",
									Value:  "int",
								},
							},
						},
						{
							Symbol: "IDENTIFIER",
							Value:  "blue",
						},
						{
							Symbol: "ASSIGNMENT",
							Value:  "=",
						},
						{
							Symbol: "EXPRESSION",
							Value:  "",
							Children: []*services.TreeNode{
								{
									Symbol: "TERM",
									Value:  "",
									Children: []*services.TreeNode{
										{
											Symbol: "INTEGER",
											Value:  "13",
										},
									},
								},
								{
									Symbol: "OPERATOR",
									Value:  "+",
								},
								{
									Symbol: "TERM",
									Value:  "",
									Children: []*services.TreeNode{
										{
											Symbol: "INTEGER",
											Value:  "89",
										},
									},
								},
							},
						},
					},
				},
				{
					Symbol: "SEPARATOR",
					Value:  ";",
				},
			},
		},
	}

	type_rules := []services.TypeRule{}
	rules := services.GrammarRules{
		VariableRule:  "IDENTIFIER",
		TypeRule:      "TYPE",
		ParameterRule: "PARAMETER",
		FunctionRule:  "FUNCTION",
	}

	symbol_table_artefact, _, err := services.Analyse(scope_rules, syntax_tree, rules, type_rules)

	if err != nil {
		t.Errorf("Error: %v", err)
	} else {

		if len(symbol_table_artefact.SymbolScopes) != len(expected_res) {
			t.Errorf("not enough symbols identified")
		} else {
			for i, symbol := range symbol_table_artefact.SymbolScopes {
				if symbol.Name != expected_res[i].Name || symbol.Type != expected_res[i].Type || symbol.Scope != expected_res[i].Scope {
					t.Errorf("Symbol is incorrect: %v %v %v", symbol.Name, symbol.Scope, symbol.Type)
				}
			}
		}

	}

}

func TestAnalyse_SameSymbolNames_DifferentScope(t *testing.T) {

	expected_res := []services.Symbol{
		{Type: "int", Name: "blue", Scope: 0},
		{Type: "int", Name: "blue", Scope: 1},
	}

	scope_rules := []*services.ScopeRule{
		{Start: "{", End: "}"},
	}

	syntax_tree := services.SyntaxTree{
		Root: &services.TreeNode{
			Symbol: "MAIN",
			Value:  "",
			Children: []*services.TreeNode{
				{
					Symbol: "STATEMENT",
					Value:  "",
					Children: []*services.TreeNode{
						{
							Symbol: "DECLARATION",
							Value:  "",
							Children: []*services.TreeNode{
								{
									Symbol: "TYPE",
									Value:  "",
									Children: []*services.TreeNode{
										{
											Symbol: "KEYWORD",
											Value:  "int",
										},
									},
								},
								{
									Symbol: "IDENTIFIER",
									Value:  "blue",
								},
								{
									Symbol: "ASSIGNMENT",
									Value:  "=",
								},
								{
									Symbol: "EXPRESSION",
									Value:  "",
									Children: []*services.TreeNode{
										{
											Symbol: "TERM",
											Value:  "",
											Children: []*services.TreeNode{
												{
													Symbol: "INTEGER",
													Value:  "13",
												},
											},
										},
										{
											Symbol: "OPERATOR",
											Value:  "+",
										},
										{
											Symbol: "TERM",
											Value:  "",
											Children: []*services.TreeNode{
												{
													Symbol: "INTEGER",
													Value:  "89",
												},
											},
										},
									},
								},
							},
						},
						{
							Symbol: "SEPARATOR",
							Value:  ";",
						},
					},
				},
				{
					Symbol: "START_SCOPE",
					Value:  "{",
				},
				{
					Symbol: "STATEMENT",
					Value:  "",
					Children: []*services.TreeNode{
						{
							Symbol: "DECLARATION",
							Value:  "",
							Children: []*services.TreeNode{
								{
									Symbol: "TYPE",
									Value:  "",
									Children: []*services.TreeNode{
										{
											Symbol: "KEYWORD",
											Value:  "int",
										},
									},
								},
								{
									Symbol: "IDENTIFIER",
									Value:  "blue",
								},
								{
									Symbol: "ASSIGNMENT",
									Value:  "=",
								},
								{
									Symbol: "EXPRESSION",
									Value:  "",
									Children: []*services.TreeNode{
										{
											Symbol: "TERM",
											Value:  "",
											Children: []*services.TreeNode{
												{
													Symbol: "INTEGER",
													Value:  "13",
												},
											},
										},
										{
											Symbol: "OPERATOR",
											Value:  "+",
										},
										{
											Symbol: "TERM",
											Value:  "",
											Children: []*services.TreeNode{
												{
													Symbol: "INTEGER",
													Value:  "89",
												},
											},
										},
									},
								},
							},
						},
						{
							Symbol: "SEPARATOR",
							Value:  ";",
						},
					},
				},
				{
					Symbol: "END_SCOPE",
					Value:  "}",
				},
			},
		},
	}
	type_rules := []services.TypeRule{}
	rules := services.GrammarRules{
		VariableRule:  "IDENTIFIER",
		TypeRule:      "TYPE",
		ParameterRule: "PARAMETER",
		FunctionRule:  "FUNCTION",
	}

	symbol_table_artefact, _, err := services.Analyse(scope_rules, syntax_tree, rules, type_rules)

	if err != nil {
		t.Errorf("Error: %v", err)
	} else {

		if len(symbol_table_artefact.SymbolScopes) != len(expected_res) {
			t.Errorf("not enough symbols identified")
		} else {
			for i, symbol := range symbol_table_artefact.SymbolScopes {
				if symbol.Name != expected_res[i].Name || symbol.Type != expected_res[i].Type || symbol.Scope != expected_res[i].Scope {
					t.Errorf("Symbol is incorrect: %v %v %v", symbol.Name, symbol.Scope, symbol.Type)
				}
			}
		}

	}

}

func TestAnalyse_UndeclaredSymbol(t *testing.T) {

	scope_rules := []*services.ScopeRule{
		{Start: "{", End: "}"},
	}

	syntax_tree := services.SyntaxTree{
		Root: &services.TreeNode{
			Symbol: "STATEMENT",
			Value:  "",
			Children: []*services.TreeNode{
				{
					Symbol: "DEFINE",
					Value:  "",
					Children: []*services.TreeNode{
						{
							Symbol: "IDENTIFIER",
							Value:  "blue",
						},
						{
							Symbol: "ASSIGNMENT",
							Value:  "=",
						},
						{
							Symbol: "EXPRESSION",
							Value:  "",
							Children: []*services.TreeNode{
								{
									Symbol: "TERM",
									Value:  "",
									Children: []*services.TreeNode{
										{
											Symbol: "INTEGER",
											Value:  "13",
										},
									},
								},
								{
									Symbol: "OPERATOR",
									Value:  "+",
								},
								{
									Symbol: "TERM",
									Value:  "",
									Children: []*services.TreeNode{
										{
											Symbol: "INTEGER",
											Value:  "89",
										},
									},
								},
							},
						},
					},
				},
				{
					Symbol: "SEPARATOR",
					Value:  ";",
				},
			},
		},
	}

	type_rules := []services.TypeRule{}
	rules := services.GrammarRules{
		VariableRule:  "IDENTIFIER",
		TypeRule:      "TYPE",
		ParameterRule: "PARAMETER",
		FunctionRule:  "FUNCTION",
	}

	_, _, err := services.Analyse(scope_rules, syntax_tree, rules, type_rules)

	if err == nil {
		t.Errorf("Error expected for undeclared variable")
	} else {
		if err.Error() != fmt.Errorf("variable not declared within it's scope: blue").Error() {
			t.Errorf("Incorrect error: %v", err)
		}
	}

}

func TestAnalyse_NoEndScope(t *testing.T) {
	scope_rules := []*services.ScopeRule{
		{Start: "{", End: "}"},
	}

	syntax_tree := services.SyntaxTree{
		Root: &services.TreeNode{
			Symbol: "STATEMENT",
			Value:  "{",
			Children: []*services.TreeNode{
				{
					Symbol: "DECLARATION",
					Value:  "",
					Children: []*services.TreeNode{
						{
							Symbol: "TYPE",
							Value:  "",
							Children: []*services.TreeNode{
								{
									Symbol: "KEYWORD",
									Value:  "int",
								},
							},
						},
						{
							Symbol: "IDENTIFIER",
							Value:  "blue",
						},
						{
							Symbol: "ASSIGNMENT",
							Value:  "=",
						},
						{
							Symbol: "EXPRESSION",
							Value:  "",
							Children: []*services.TreeNode{
								{
									Symbol: "TERM",
									Value:  "",
									Children: []*services.TreeNode{
										{
											Symbol: "INTEGER",
											Value:  "13",
										},
									},
								},
								{
									Symbol: "OPERATOR",
									Value:  "+",
								},
								{
									Symbol: "TERM",
									Value:  "",
									Children: []*services.TreeNode{
										{
											Symbol: "INTEGER",
											Value:  "89",
										},
									},
								},
							},
						},
					},
				},
				{
					Symbol: "SEPARATOR",
					Value:  ";",
				},
			},
		},
	}

	type_rules := []services.TypeRule{}
	rules := services.GrammarRules{
		VariableRule:  "IDENTIFIER",
		TypeRule:      "TYPE",
		ParameterRule: "PARAMETER",
		FunctionRule:  "FUNCTION",
	}

	_, _, err := services.Analyse(scope_rules, syntax_tree, rules, type_rules)

	if err == nil {
		t.Errorf("Error expected")
	} else {

		if err.Error() != fmt.Errorf("end scope symbol not found for start scope, please recheck source code").Error() {
			t.Errorf("incorrect error: %v", err)
		}

	}
}

func TestAnalyse_Valid_FunctionType(t *testing.T) {

	expected_res := []services.Symbol{
		{Type: "int", Name: "function_test", Scope: 0},
		{Type: "int", Name: "blue", Scope: 1},
		{Type: "int", Name: "red", Scope: 0},
	}

	scope_rules := []*services.ScopeRule{
		{Start: "{", End: "}"},
	}

	syntax_tree := services.SyntaxTree{
		Root: &services.TreeNode{
			Symbol: "MAIN",
			Value:  "",
			Children: []*services.TreeNode{
				{
					Symbol: "FUNCTION",
					Value:  "",
					Children: []*services.TreeNode{
						{
							Symbol: "FUNCTION_DECLARATION",
							Value:  "",
							Children: []*services.TreeNode{
								{
									Symbol: "KEYWORD",
									Value:  "func",
								},
								{
									Symbol: "IDENTIFIER",
									Value:  "function_test",
								},
								{
									Symbol: "PARAMETER",
									Value:  "string",
								},
								{
									Symbol: "TYPE",
									Value:  "",
									Children: []*services.TreeNode{
										{
											Symbol: "KEYWORD",
											Value:  "int",
										},
									},
								},
							},
						},
						{
							Symbol: "START_SCOPE",
							Value:  "{",
						},
						{
							Symbol: "STATEMENT",
							Value:  "",
							Children: []*services.TreeNode{
								{
									Symbol: "DECLARATION",
									Value:  "",
									Children: []*services.TreeNode{
										{
											Symbol: "TYPE",
											Value:  "",
											Children: []*services.TreeNode{
												{
													Symbol: "KEYWORD",
													Value:  "int",
												},
											},
										},
										{
											Symbol: "IDENTIFIER",
											Value:  "blue",
										},
										{
											Symbol: "ASSIGNMENT",
											Value:  "=",
										},
										{
											Symbol: "EXPRESSION",
											Value:  "",
											Children: []*services.TreeNode{
												{
													Symbol: "TERM",
													Value:  "",
													Children: []*services.TreeNode{
														{
															Symbol: "INTEGER",
															Value:  "13",
														},
													},
												},
												{
													Symbol: "OPERATOR",
													Value:  "+",
												},
												{
													Symbol: "TERM",
													Value:  "",
													Children: []*services.TreeNode{
														{
															Symbol: "INTEGER",
															Value:  "89",
														},
													},
												},
											},
										},
									},
								},
								{
									Symbol: "SEPARATOR",
									Value:  ";",
								},
							},
						},
						{
							Symbol: "END_SCOPE",
							Value:  "}",
						},
					},
				},
				{
					Symbol: "STATEMENT",
					Value:  "",
					Children: []*services.TreeNode{
						{
							Symbol: "DECLARATION",
							Value:  "",
							Children: []*services.TreeNode{
								{
									Symbol: "TYPE",
									Value:  "",
									Children: []*services.TreeNode{
										{
											Symbol: "KEYWORD",
											Value:  "int",
										},
									},
								},
								{
									Symbol: "IDENTIFIER",
									Value:  "red",
								},
								{
									Symbol: "ASSIGNMENT",
									Value:  "=",
								},
								{
									Symbol: "EXPRESSION",
									Value:  "",
									Children: []*services.TreeNode{
										{
											Symbol: "TERM",
											Value:  "",
											Children: []*services.TreeNode{
												{
													Symbol: "INTEGER",
													Value:  "13",
												},
											},
										},
										{
											Symbol: "OPERATOR",
											Value:  "+",
										},
										{
											Symbol: "TERM",
											Value:  "",
											Children: []*services.TreeNode{
												{
													Symbol: "INTEGER",
													Value:  "89",
												},
											},
										},
									},
								},
							},
						},
						{
							Symbol: "SEPARATOR",
							Value:  ";",
						},
					},
				},
			},
		},
	}

	type_rules := []services.TypeRule{}
	rules := services.GrammarRules{
		VariableRule:  "IDENTIFIER",
		TypeRule:      "TYPE",
		ParameterRule: "PARAMETER",
		FunctionRule:  "FUNCTION_DECLARATION",
	}

	symbol_table_artefact, _, err := services.Analyse(scope_rules, syntax_tree, rules, type_rules)

	if err != nil {
		t.Errorf("Error: %v", err)
	} else {

		if len(symbol_table_artefact.SymbolScopes) != len(expected_res) {
			t.Errorf("not enough symbols identified")
		} else {
			for i, symbol := range symbol_table_artefact.SymbolScopes {
				if symbol.Name != expected_res[i].Name || symbol.Type != expected_res[i].Type || symbol.Scope != expected_res[i].Scope {
					t.Errorf("Symbol is incorrect: %v %v %v", symbol.Name, symbol.Scope, symbol.Type)
				}
			}
		}

	}

}

func TestAnalyse_Valid_NoFunctionName(t *testing.T) {

	scope_rules := []*services.ScopeRule{
		{Start: "{", End: "}"},
	}

	syntax_tree := services.SyntaxTree{
		Root: &services.TreeNode{
			Symbol: "MAIN",
			Value:  "",
			Children: []*services.TreeNode{
				{
					Symbol: "FUNCTION",
					Value:  "",
					Children: []*services.TreeNode{
						{
							Symbol: "FUNCTION_DECLARATION",
							Value:  "",
							Children: []*services.TreeNode{
								{
									Symbol: "KEYWORD",
									Value:  "func",
								},
								{
									Symbol: "IDENTIFIER",
									Value:  "",
								},
								{
									Symbol: "PARAMETER",
									Value:  "string",
								},
								{
									Symbol: "TYPE",
									Value:  "",
									Children: []*services.TreeNode{
										{
											Symbol: "KEYWORD",
											Value:  "int",
										},
									},
								},
							},
						},
						{
							Symbol: "START_SCOPE",
							Value:  "{",
						},
						{
							Symbol: "STATEMENT",
							Value:  "",
							Children: []*services.TreeNode{
								{
									Symbol: "DECLARATION",
									Value:  "",
									Children: []*services.TreeNode{
										{
											Symbol: "TYPE",
											Value:  "",
											Children: []*services.TreeNode{
												{
													Symbol: "KEYWORD",
													Value:  "int",
												},
											},
										},
										{
											Symbol: "IDENTIFIER",
											Value:  "blue",
										},
										{
											Symbol: "ASSIGNMENT",
											Value:  "=",
										},
										{
											Symbol: "EXPRESSION",
											Value:  "",
											Children: []*services.TreeNode{
												{
													Symbol: "TERM",
													Value:  "",
													Children: []*services.TreeNode{
														{
															Symbol: "INTEGER",
															Value:  "13",
														},
													},
												},
												{
													Symbol: "OPERATOR",
													Value:  "+",
												},
												{
													Symbol: "TERM",
													Value:  "",
													Children: []*services.TreeNode{
														{
															Symbol: "INTEGER",
															Value:  "89",
														},
													},
												},
											},
										},
									},
								},
								{
									Symbol: "SEPARATOR",
									Value:  ";",
								},
							},
						},
						{
							Symbol: "END_SCOPE",
							Value:  "}",
						},
					},
				},
				{
					Symbol: "STATEMENT",
					Value:  "",
					Children: []*services.TreeNode{
						{
							Symbol: "DECLARATION",
							Value:  "",
							Children: []*services.TreeNode{
								{
									Symbol: "TYPE",
									Value:  "",
									Children: []*services.TreeNode{
										{
											Symbol: "KEYWORD",
											Value:  "int",
										},
									},
								},
								{
									Symbol: "IDENTIFIER",
									Value:  "red",
								},
								{
									Symbol: "ASSIGNMENT",
									Value:  "=",
								},
								{
									Symbol: "EXPRESSION",
									Value:  "",
									Children: []*services.TreeNode{
										{
											Symbol: "TERM",
											Value:  "",
											Children: []*services.TreeNode{
												{
													Symbol: "INTEGER",
													Value:  "13",
												},
											},
										},
										{
											Symbol: "OPERATOR",
											Value:  "+",
										},
										{
											Symbol: "TERM",
											Value:  "",
											Children: []*services.TreeNode{
												{
													Symbol: "INTEGER",
													Value:  "89",
												},
											},
										},
									},
								},
							},
						},
						{
							Symbol: "SEPARATOR",
							Value:  ";",
						},
					},
				},
			},
		},
	}

	type_rules := []services.TypeRule{}
	rules := services.GrammarRules{
		VariableRule:  "IDENTIFIER",
		TypeRule:      "TYPE",
		ParameterRule: "PARAMETER",
		FunctionRule:  "FUNCTION_DECLARATION",
	}

	_, _, err := services.Analyse(scope_rules, syntax_tree, rules, type_rules)

	if err == nil {
		t.Errorf("Error expected")
	} else {

		if err.Error() != fmt.Errorf("function has no name defined").Error() {
			t.Errorf("incorrect error: %v", err)
		}

	}

}

func TestAnalyse_Valid_FunctionParameters(t *testing.T) {

	expected_res := []services.Symbol{
		{Type: "string", Name: "purple", Scope: 1},
		{Type: "int", Name: "func_name", Scope: 0, Parameters: []services.Symbol{{Name: "purple", Type: "string", Scope: 1}}},
		{Type: "int", Name: "blue", Scope: 1},
		{Type: "int", Name: "red", Scope: 0},
	}

	scope_rules := []*services.ScopeRule{
		{Start: "{", End: "}"},
	}

	syntax_tree := services.SyntaxTree{
		Root: &services.TreeNode{
			Symbol: "MAIN",
			Value:  "",
			Children: []*services.TreeNode{
				{
					Symbol: "FUNCTION",
					Value:  "",
					Children: []*services.TreeNode{
						{
							Symbol: "FUNCTION_DECLARATION",
							Value:  "",
							Children: []*services.TreeNode{
								{
									Symbol: "KEYWORD",
									Value:  "func",
								},
								{
									Symbol: "IDENTIFIER",
									Value:  "func_name",
								},
								{
									Symbol: "PARAMETER",
									Value:  "",
									Children: []*services.TreeNode{
										{
											Symbol: "TYPE",
											Value:  "",
											Children: []*services.TreeNode{
												{
													Symbol: "KEYWORD",
													Value:  "string",
												},
											},
										},
										{
											Symbol: "IDENTIFIER",
											Value:  "purple",
										},
									},
								},
								{
									Symbol: "TYPE",
									Value:  "",
									Children: []*services.TreeNode{
										{
											Symbol: "KEYWORD",
											Value:  "int",
										},
									},
								},
							},
						},
						{
							Symbol: "START_SCOPE",
							Value:  "{",
						},
						{
							Symbol: "STATEMENT",
							Value:  "",
							Children: []*services.TreeNode{
								{
									Symbol: "DECLARATION",
									Value:  "",
									Children: []*services.TreeNode{
										{
											Symbol: "TYPE",
											Value:  "",
											Children: []*services.TreeNode{
												{
													Symbol: "KEYWORD",
													Value:  "int",
												},
											},
										},
										{
											Symbol: "IDENTIFIER",
											Value:  "blue",
										},
										{
											Symbol: "ASSIGNMENT",
											Value:  "=",
										},
										{
											Symbol: "EXPRESSION",
											Value:  "",
											Children: []*services.TreeNode{
												{
													Symbol: "TERM",
													Value:  "",
													Children: []*services.TreeNode{
														{
															Symbol: "INTEGER",
															Value:  "13",
														},
													},
												},
												{
													Symbol: "OPERATOR",
													Value:  "+",
												},
												{
													Symbol: "TERM",
													Value:  "",
													Children: []*services.TreeNode{
														{
															Symbol: "INTEGER",
															Value:  "89",
														},
													},
												},
											},
										},
									},
								},
								{
									Symbol: "SEPARATOR",
									Value:  ";",
								},
							},
						},
						{
							Symbol: "END_SCOPE",
							Value:  "}",
						},
					},
				},
				{
					Symbol: "STATEMENT",
					Value:  "",
					Children: []*services.TreeNode{
						{
							Symbol: "DECLARATION",
							Value:  "",
							Children: []*services.TreeNode{
								{
									Symbol: "TYPE",
									Value:  "",
									Children: []*services.TreeNode{
										{
											Symbol: "KEYWORD",
											Value:  "int",
										},
									},
								},
								{
									Symbol: "IDENTIFIER",
									Value:  "red",
								},
								{
									Symbol: "ASSIGNMENT",
									Value:  "=",
								},
								{
									Symbol: "EXPRESSION",
									Value:  "",
									Children: []*services.TreeNode{
										{
											Symbol: "TERM",
											Value:  "",
											Children: []*services.TreeNode{
												{
													Symbol: "INTEGER",
													Value:  "13",
												},
											},
										},
										{
											Symbol: "OPERATOR",
											Value:  "+",
										},
										{
											Symbol: "TERM",
											Value:  "",
											Children: []*services.TreeNode{
												{
													Symbol: "INTEGER",
													Value:  "89",
												},
											},
										},
									},
								},
							},
						},
						{
							Symbol: "SEPARATOR",
							Value:  ";",
						},
					},
				},
			},
		},
	}

	type_rules := []services.TypeRule{}
	rules := services.GrammarRules{
		VariableRule:  "IDENTIFIER",
		TypeRule:      "TYPE",
		ParameterRule: "PARAMETER",
		FunctionRule:  "FUNCTION_DECLARATION",
	}

	symbol_table_artefact, _, err := services.Analyse(scope_rules, syntax_tree, rules, type_rules)

	if err != nil {
		t.Errorf("Error: %v", err)
	} else {

		if len(symbol_table_artefact.SymbolScopes) != len(expected_res) {
			t.Errorf("not enough symbols identified")
		} else {

			for i, symbol := range symbol_table_artefact.SymbolScopes {
				if symbol.Name != expected_res[i].Name || symbol.Type != expected_res[i].Type || symbol.Scope != expected_res[i].Scope {
					t.Errorf("Symbol is incorrect: %v %v %v", symbol.Name, symbol.Scope, symbol.Type)
				} else {
					if len(symbol.Parameters) != len(expected_res[i].Parameters) {
						t.Errorf("not enough function parameters")
					}
					for p, param := range symbol.Parameters {
						if param.Name != expected_res[i].Parameters[p].Name || param.Type != expected_res[i].Parameters[p].Type {
							t.Errorf("Function parameter is incorrect: %v", param)
						}
					}
				}
			}

		}

	}

}

func TestAnalyse_Valid_TypeCheckAssignment_DirectValues(t *testing.T) {

	expected_res := []services.Symbol{
		{Type: "string", Name: "purple", Scope: 1},
		{Type: "int", Name: "func_name", Scope: 0, Parameters: []services.Symbol{{Name: "purple", Type: "string", Scope: 1}}},
		{Type: "int", Name: "blue", Scope: 1},
		{Type: "int", Name: "red", Scope: 0},
	}

	scope_rules := []*services.ScopeRule{
		{Start: "{", End: "}"},
	}

	syntax_tree := services.SyntaxTree{
		Root: &services.TreeNode{
			Symbol: "MAIN",
			Value:  "",
			Children: []*services.TreeNode{
				{
					Symbol: "FUNCTION",
					Value:  "",
					Children: []*services.TreeNode{
						{
							Symbol: "FUNCTION_DECLARATION",
							Value:  "",
							Children: []*services.TreeNode{
								{
									Symbol: "KEYWORD",
									Value:  "func",
								},
								{
									Symbol: "IDENTIFIER",
									Value:  "func_name",
								},
								{
									Symbol: "PARAMETER",
									Value:  "",
									Children: []*services.TreeNode{
										{
											Symbol: "TYPE",
											Value:  "",
											Children: []*services.TreeNode{
												{
													Symbol: "KEYWORD",
													Value:  "string",
												},
											},
										},
										{
											Symbol: "IDENTIFIER",
											Value:  "purple",
										},
									},
								},
								{
									Symbol: "TYPE",
									Value:  "",
									Children: []*services.TreeNode{
										{
											Symbol: "KEYWORD",
											Value:  "int",
										},
									},
								},
							},
						},
						{
							Symbol: "START_SCOPE",
							Value:  "{",
						},
						{
							Symbol: "STATEMENT",
							Value:  "",
							Children: []*services.TreeNode{
								{
									Symbol: "DECLARATION",
									Value:  "",
									Children: []*services.TreeNode{
										{
											Symbol: "TYPE",
											Value:  "",
											Children: []*services.TreeNode{
												{
													Symbol: "KEYWORD",
													Value:  "int",
												},
											},
										},
										{
											Symbol: "IDENTIFIER",
											Value:  "blue",
										},
										{
											Symbol: "ASSIGNMENT",
											Value:  "=",
										},
										{
											Symbol: "EXPRESSION",
											Value:  "",
											Children: []*services.TreeNode{
												{
													Symbol: "TERM",
													Value:  "",
													Children: []*services.TreeNode{
														{
															Symbol: "int",
															Value:  "89",
														},
													},
												},
											},
										},
									},
								},
								{
									Symbol: "SEPARATOR",
									Value:  ";",
								},
							},
						},
						{
							Symbol: "END_SCOPE",
							Value:  "}",
						},
					},
				},
				{
					Symbol: "STATEMENT",
					Value:  "",
					Children: []*services.TreeNode{
						{
							Symbol: "DECLARATION",
							Value:  "",
							Children: []*services.TreeNode{
								{
									Symbol: "TYPE",
									Value:  "",
									Children: []*services.TreeNode{
										{
											Symbol: "KEYWORD",
											Value:  "int",
										},
									},
								},
								{
									Symbol: "IDENTIFIER",
									Value:  "red",
								},
								{
									Symbol: "ASSIGNMENT",
									Value:  "=",
								},
								{
									Symbol: "EXPRESSION",
									Value:  "",
									Children: []*services.TreeNode{
										{
											Symbol: "TERM",
											Value:  "",
											Children: []*services.TreeNode{
												{
													Symbol: "int",
													Value:  "13",
												},
											},
										},
										{
											Symbol: "OPERATOR",
											Value:  "+",
										},
										{
											Symbol: "TERM",
											Value:  "",
											Children: []*services.TreeNode{
												{
													Symbol: "int",
													Value:  "89",
												},
											},
										},
									},
								},
							},
						},
						{
							Symbol: "SEPARATOR",
							Value:  ";",
						},
					},
				},
			},
		},
	}

	type_rules := []services.TypeRule{
		{
			ResultData: "int",
			Assignment: "=",
			LHSData:    "int",
			Operator:   []string{"+"},
			RHSData:    "int",
		},
		{
			ResultData: "int",
			Assignment: "=",
			LHSData:    "int",
		},
	}
	rules := services.GrammarRules{
		VariableRule:   "IDENTIFIER",
		TypeRule:       "TYPE",
		ParameterRule:  "PARAMETER",
		FunctionRule:   "FUNCTION_DECLARATION",
		AssignmentRule: "ASSIGNMENT",
		OperatorRule:   "OPERATOR",
		TermRule:       "TERM",
	}

	symbol_table_artefact, _, err := services.Analyse(scope_rules, syntax_tree, rules, type_rules)

	if err != nil {
		t.Errorf("Error: %v", err)
	} else {

		if len(symbol_table_artefact.SymbolScopes) != len(expected_res) {
			t.Errorf("not enough symbols identified")
		} else {

			for i, symbol := range symbol_table_artefact.SymbolScopes {
				if symbol.Name != expected_res[i].Name || symbol.Type != expected_res[i].Type || symbol.Scope != expected_res[i].Scope {
					t.Errorf("Symbol is incorrect: %v %v %v", symbol.Name, symbol.Scope, symbol.Type)
				} else {
					if len(symbol.Parameters) != len(expected_res[i].Parameters) {
						t.Errorf("not enough function parameters")
					}
					for p, param := range symbol.Parameters {
						if param.Name != expected_res[i].Parameters[p].Name || param.Type != expected_res[i].Parameters[p].Type {
							t.Errorf("Function parameter is incorrect: %v", param)
						}
					}
				}
			}

		}

	}

}

func TestAnalyse_Invalid_TypeCheckAssignment_VariableValues(t *testing.T) {

	scope_rules := []*services.ScopeRule{
		{Start: "{", End: "}"},
	}

	syntax_tree := services.SyntaxTree{
		Root: &services.TreeNode{
			Symbol: "MAIN",
			Value:  "",
			Children: []*services.TreeNode{
				{
					Symbol: "FUNCTION",
					Value:  "",
					Children: []*services.TreeNode{
						{
							Symbol: "FUNCTION_DECLARATION",
							Value:  "",
							Children: []*services.TreeNode{
								{
									Symbol: "KEYWORD",
									Value:  "func",
								},
								{
									Symbol: "IDENTIFIER",
									Value:  "func_name",
								},
								{
									Symbol: "PARAMETER",
									Value:  "",
									Children: []*services.TreeNode{
										{
											Symbol: "TYPE",
											Value:  "",
											Children: []*services.TreeNode{
												{
													Symbol: "KEYWORD",
													Value:  "string",
												},
											},
										},
										{
											Symbol: "IDENTIFIER",
											Value:  "purple",
										},
									},
								},
								{
									Symbol: "TYPE",
									Value:  "",
									Children: []*services.TreeNode{
										{
											Symbol: "KEYWORD",
											Value:  "int",
										},
									},
								},
							},
						},
						{
							Symbol: "START_SCOPE",
							Value:  "{",
						},
						{
							Symbol: "STATEMENT",
							Value:  "",
							Children: []*services.TreeNode{
								{
									Symbol: "DECLARATION",
									Value:  "",
									Children: []*services.TreeNode{
										{
											Symbol: "TYPE",
											Value:  "",
											Children: []*services.TreeNode{
												{
													Symbol: "KEYWORD",
													Value:  "int",
												},
											},
										},
										{
											Symbol: "IDENTIFIER",
											Value:  "blue",
										},
										{
											Symbol: "ASSIGNMENT",
											Value:  "=",
										},
										{
											Symbol: "EXPRESSION",
											Value:  "",
											Children: []*services.TreeNode{
												{
													Symbol: "TERM",
													Value:  "",
													Children: []*services.TreeNode{
														{
															Symbol: "IDENTIFIER",
															Value:  "purple",
														},
													},
												},
											},
										},
									},
								},
								{
									Symbol: "SEPARATOR",
									Value:  ";",
								},
							},
						},
						{
							Symbol: "END_SCOPE",
							Value:  "}",
						},
					},
				},
				{
					Symbol: "STATEMENT",
					Value:  "",
					Children: []*services.TreeNode{
						{
							Symbol: "DECLARATION",
							Value:  "",
							Children: []*services.TreeNode{
								{
									Symbol: "TYPE",
									Value:  "",
									Children: []*services.TreeNode{
										{
											Symbol: "KEYWORD",
											Value:  "int",
										},
									},
								},
								{
									Symbol: "IDENTIFIER",
									Value:  "red",
								},
								{
									Symbol: "ASSIGNMENT",
									Value:  "=",
								},
								{
									Symbol: "EXPRESSION",
									Value:  "",
									Children: []*services.TreeNode{
										{
											Symbol: "TERM",
											Value:  "",
											Children: []*services.TreeNode{
												{
													Symbol: "INTEGER",
													Value:  "13",
												},
											},
										},
										{
											Symbol: "OPERATOR",
											Value:  "+",
										},
										{
											Symbol: "TERM",
											Value:  "",
											Children: []*services.TreeNode{
												{
													Symbol: "INTEGER",
													Value:  "89",
												},
											},
										},
									},
								},
							},
						},
						{
							Symbol: "SEPARATOR",
							Value:  ";",
						},
					},
				},
			},
		},
	}

	type_rules := []services.TypeRule{
		{
			ResultData: "int",
			Assignment: "=",
			LHSData:    "int",
			Operator:   []string{"+"},
			RHSData:    "int",
		},
		{
			ResultData: "int",
			Assignment: "=",
			LHSData:    "int",
		},
	}
	rules := services.GrammarRules{
		VariableRule:   "IDENTIFIER",
		TypeRule:       "TYPE",
		ParameterRule:  "PARAMETER",
		FunctionRule:   "FUNCTION_DECLARATION",
		AssignmentRule: "ASSIGNMENT",
		OperatorRule:   "OPERATOR",
		TermRule:       "TERM",
	}

	_, _, err := services.Analyse(scope_rules, syntax_tree, rules, type_rules)

	if err == nil {
		t.Errorf("Error expected")
	} else {
		if err.Error() != fmt.Errorf("error: invalid types assigned to: int blue").Error() {
			t.Errorf("incorrect error: %v", err)
		}
	}

}

func TestAnalyse_Valid_TypeCheckAssignment_VariableValues(t *testing.T) {

	expected_res := []services.Symbol{
		{Type: "int", Name: "purple", Scope: 1},
		{Type: "int", Name: "func_name", Scope: 0, Parameters: []services.Symbol{{Name: "purple", Type: "int", Scope: 1}}},
		{Type: "int", Name: "blue", Scope: 1},
		{Type: "int", Name: "red", Scope: 0},
	}

	scope_rules := []*services.ScopeRule{
		{Start: "{", End: "}"},
	}

	syntax_tree := services.SyntaxTree{
		Root: &services.TreeNode{
			Symbol: "MAIN",
			Value:  "",
			Children: []*services.TreeNode{
				{
					Symbol: "FUNCTION",
					Value:  "",
					Children: []*services.TreeNode{
						{
							Symbol: "FUNCTION_DECLARATION",
							Value:  "",
							Children: []*services.TreeNode{
								{
									Symbol: "KEYWORD",
									Value:  "func",
								},
								{
									Symbol: "IDENTIFIER",
									Value:  "func_name",
								},
								{
									Symbol: "PARAMETER",
									Value:  "",
									Children: []*services.TreeNode{
										{
											Symbol: "TYPE",
											Value:  "",
											Children: []*services.TreeNode{
												{
													Symbol: "KEYWORD",
													Value:  "int",
												},
											},
										},
										{
											Symbol: "IDENTIFIER",
											Value:  "purple",
										},
									},
								},
								{
									Symbol: "TYPE",
									Value:  "",
									Children: []*services.TreeNode{
										{
											Symbol: "KEYWORD",
											Value:  "int",
										},
									},
								},
							},
						},
						{
							Symbol: "START_SCOPE",
							Value:  "{",
						},
						{
							Symbol: "STATEMENT",
							Value:  "",
							Children: []*services.TreeNode{
								{
									Symbol: "DECLARATION",
									Value:  "",
									Children: []*services.TreeNode{
										{
											Symbol: "TYPE",
											Value:  "",
											Children: []*services.TreeNode{
												{
													Symbol: "KEYWORD",
													Value:  "int",
												},
											},
										},
										{
											Symbol: "IDENTIFIER",
											Value:  "blue",
										},
										{
											Symbol: "ASSIGNMENT",
											Value:  "=",
										},
										{
											Symbol: "EXPRESSION",
											Value:  "",
											Children: []*services.TreeNode{
												{
													Symbol: "TERM",
													Value:  "",
													Children: []*services.TreeNode{
														{
															Symbol: "IDENTIFIER",
															Value:  "purple",
														},
													},
												},
											},
										},
									},
								},
								{
									Symbol: "SEPARATOR",
									Value:  ";",
								},
							},
						},
						{
							Symbol: "END_SCOPE",
							Value:  "}",
						},
					},
				},
				{
					Symbol: "STATEMENT",
					Value:  "",
					Children: []*services.TreeNode{
						{
							Symbol: "DECLARATION",
							Value:  "",
							Children: []*services.TreeNode{
								{
									Symbol: "TYPE",
									Value:  "",
									Children: []*services.TreeNode{
										{
											Symbol: "KEYWORD",
											Value:  "int",
										},
									},
								},
								{
									Symbol: "IDENTIFIER",
									Value:  "red",
								},
								{
									Symbol: "ASSIGNMENT",
									Value:  "=",
								},
								{
									Symbol: "EXPRESSION",
									Value:  "",
									Children: []*services.TreeNode{
										{
											Symbol: "TERM",
											Value:  "",
											Children: []*services.TreeNode{
												{
													Symbol: "INTEGER",
													Value:  "13",
												},
											},
										},
										{
											Symbol: "OPERATOR",
											Value:  "+",
										},
										{
											Symbol: "TERM",
											Value:  "",
											Children: []*services.TreeNode{
												{
													Symbol: "INTEGER",
													Value:  "89",
												},
											},
										},
									},
								},
							},
						},
						{
							Symbol: "SEPARATOR",
							Value:  ";",
						},
					},
				},
			},
		},
	}

	type_rules := []services.TypeRule{
		{
			ResultData: "int",
			Assignment: "=",
			LHSData:    "int",
			Operator:   []string{"+"},
			RHSData:    "int",
		},
		{
			ResultData: "int",
			Assignment: "=",
			LHSData:    "INTEGER",
			Operator:   []string{"+"},
			RHSData:    "INTEGER",
		},
		{
			ResultData: "int",
			Assignment: "=",
			LHSData:    "int",
		},
	}
	rules := services.GrammarRules{
		VariableRule:   "IDENTIFIER",
		TypeRule:       "TYPE",
		ParameterRule:  "PARAMETER",
		FunctionRule:   "FUNCTION_DECLARATION",
		AssignmentRule: "ASSIGNMENT",
		OperatorRule:   "OPERATOR",
		TermRule:       "TERM",
	}

	symbol_table_artefact, _, err := services.Analyse(scope_rules, syntax_tree, rules, type_rules)

	if err != nil {
		t.Errorf("Error: %v", err)
	} else {

		if len(symbol_table_artefact.SymbolScopes) != len(expected_res) {
			t.Errorf("not enough symbols identified")
		} else {

			for i, symbol := range symbol_table_artefact.SymbolScopes {
				if symbol.Name != expected_res[i].Name || symbol.Type != expected_res[i].Type || symbol.Scope != expected_res[i].Scope {
					t.Errorf("Symbol is incorrect: %v %v %v", symbol.Name, symbol.Scope, symbol.Type)
				} else {
					if len(symbol.Parameters) != len(expected_res[i].Parameters) {
						t.Errorf("not enough function parameters")
					}
					for p, param := range symbol.Parameters {
						if param.Name != expected_res[i].Parameters[p].Name || param.Type != expected_res[i].Parameters[p].Type {
							t.Errorf("Function parameter is incorrect: %v", param)
						}
					}
				}
			}

		}

	}
}

func TestTraverseSyntaxTree_NilNode(t *testing.T) {
	scope_rules := []*services.ScopeRule{
		{Start: "{", End: "}"},
	}

	syntax_tree := services.SyntaxTree{
		Root: nil,
	}

	symbol_table := &services.SymbolTable{
		SymbolScopes: []map[string]services.Symbol{
			{
				"blue": {
					Name:  "blue",
					Type:  "int",
					Scope: 0,
				},
			},
		},
	}

	symbol_table_artefact := &services.SymbolTableArtefact{
		SymbolScopes: []services.Symbol{
			{Name: "blue", Type: "int", Scope: 0},
		},
	}

	type_rules := []services.TypeRule{}
	rules := services.GrammarRules{
		VariableRule:  "IDENTIFIER",
		TypeRule:      "TYPE",
		ParameterRule: "PARAMETER",
		FunctionRule:  "FUNCTION",
	}

	err := services.TraverseSyntaxTree(scope_rules, syntax_tree.Root, symbol_table, symbol_table_artefact, rules, type_rules)

	if err != nil {
		t.Errorf("%v", err)
	}
}

func TestTraverseSyntaxTree_NoName(t *testing.T) {
	scope_rules := []*services.ScopeRule{
		{Start: "{", End: "}"},
	}

	syntax_tree := services.SyntaxTree{
		Root: &services.TreeNode{
			Symbol: "STATEMENT",
			Value:  "",
			Children: []*services.TreeNode{
				{
					Symbol: "DECLARATION",
					Value:  "",
					Children: []*services.TreeNode{
						{
							Symbol: "TYPE",
							Value:  "",
							Children: []*services.TreeNode{
								{
									Symbol: "KEYWORD",
									Value:  "int",
								},
							},
						},
						{
							Symbol: "IDENTIFIER",
							Value:  "",
						},
						{
							Symbol: "ASSIGNMENT",
							Value:  "=",
						},
						{
							Symbol: "EXPRESSION",
							Value:  "",
							Children: []*services.TreeNode{
								{
									Symbol: "TERM",
									Value:  "",
									Children: []*services.TreeNode{
										{
											Symbol: "INTEGER",
											Value:  "13",
										},
									},
								},
								{
									Symbol: "OPERATOR",
									Value:  "+",
								},
								{
									Symbol: "TERM",
									Value:  "",
									Children: []*services.TreeNode{
										{
											Symbol: "INTEGER",
											Value:  "89",
										},
									},
								},
							},
						},
					},
				},
				{
					Symbol: "SEPARATOR",
					Value:  ";",
				},
			},
		},
	}

	symbol_table := &services.SymbolTable{
		SymbolScopes: []map[string]services.Symbol{
			{
				"blue": {
					Name:  "blue",
					Type:  "int",
					Scope: 0,
				},
			},
		},
	}

	symbol_table_artefact := &services.SymbolTableArtefact{
		SymbolScopes: []services.Symbol{
			{Name: "blue", Type: "int", Scope: 0},
		},
	}

	type_rules := []services.TypeRule{}
	rules := services.GrammarRules{
		VariableRule:  "IDENTIFIER",
		TypeRule:      "TYPE",
		ParameterRule: "PARAMETER",
		FunctionRule:  "FUNCTION",
	}

	err := services.TraverseSyntaxTree(scope_rules, syntax_tree.Root, symbol_table, symbol_table_artefact, rules, type_rules)

	if err == nil {
		t.Errorf("Error expected")
	} else {

		if err.Error() != fmt.Errorf("declaration has no name defined").Error() {
			t.Errorf("incorrect error: %v", err)
		}

	}
}

func TestTraverseSyntaxTree_VariableNotDeclared(t *testing.T) {
	scope_rules := []*services.ScopeRule{
		{Start: "{", End: "}"},
	}

	syntax_tree := services.SyntaxTree{
		Root: &services.TreeNode{
			Symbol: "STATEMENT",
			Value:  "",
			Children: []*services.TreeNode{
				{
					Symbol: "DECLARATION",
					Value:  "",
					Children: []*services.TreeNode{
						{
							Symbol: "IDENTIFIER",
							Value:  "blue",
						},
						{
							Symbol: "ASSIGNMENT",
							Value:  "=",
						},
						{
							Symbol: "EXPRESSION",
							Value:  "",
							Children: []*services.TreeNode{
								{
									Symbol: "TERM",
									Value:  "",
									Children: []*services.TreeNode{
										{
											Symbol: "INTEGER",
											Value:  "13",
										},
									},
								},
								{
									Symbol: "OPERATOR",
									Value:  "+",
								},
								{
									Symbol: "TERM",
									Value:  "",
									Children: []*services.TreeNode{
										{
											Symbol: "INTEGER",
											Value:  "89",
										},
									},
								},
							},
						},
					},
				},
				{
					Symbol: "SEPARATOR",
					Value:  ";",
				},
			},
		},
	}

	symbol_table := &services.SymbolTable{
		SymbolScopes: []map[string]services.Symbol{
			{},
		},
	}

	symbol_table_artefact := &services.SymbolTableArtefact{
		SymbolScopes: []services.Symbol{
			{Name: "blue", Type: "int", Scope: 0},
		},
	}

	type_rules := []services.TypeRule{}
	rules := services.GrammarRules{
		VariableRule:  "IDENTIFIER",
		TypeRule:      "TYPE",
		ParameterRule: "PARAMETER",
		FunctionRule:  "FUNCTION",
	}

	err := services.TraverseSyntaxTree(scope_rules, syntax_tree.Root, symbol_table, symbol_table_artefact, rules, type_rules)

	if err == nil {
		t.Errorf("Error expected")
	} else {

		if err.Error() != fmt.Errorf("variable not declared within it's scope: blue").Error() {
			t.Errorf("incorrect error: %v", err)
		}

	}
}

func TestTraverseSyntaxTree_NoStartScope(t *testing.T) {
	scope_rules := []*services.ScopeRule{
		{Start: "{", End: "}"},
	}

	syntax_tree := services.SyntaxTree{
		Root: &services.TreeNode{
			Symbol: "STATEMENT",
			Value:  "}",
			Children: []*services.TreeNode{
				{
					Symbol: "DECLARATION",
					Value:  "",
					Children: []*services.TreeNode{
						{
							Symbol: "TYPE",
							Value:  "",
							Children: []*services.TreeNode{
								{
									Symbol: "KEYWORD",
									Value:  "int",
								},
							},
						},
						{
							Symbol: "IDENTIFIER",
							Value:  "blue",
						},
						{
							Symbol: "ASSIGNMENT",
							Value:  "=",
						},
						{
							Symbol: "EXPRESSION",
							Value:  "",
							Children: []*services.TreeNode{
								{
									Symbol: "TERM",
									Value:  "",
									Children: []*services.TreeNode{
										{
											Symbol: "INTEGER",
											Value:  "13",
										},
									},
								},
								{
									Symbol: "OPERATOR",
									Value:  "+",
								},
								{
									Symbol: "TERM",
									Value:  "",
									Children: []*services.TreeNode{
										{
											Symbol: "INTEGER",
											Value:  "89",
										},
									},
								},
							},
						},
					},
				},
				{
					Symbol: "SEPARATOR",
					Value:  ";",
				},
			},
		},
	}

	symbol_table := &services.SymbolTable{
		SymbolScopes: []map[string]services.Symbol{
			{},
		},
	}

	symbol_table_artefact := &services.SymbolTableArtefact{
		SymbolScopes: []services.Symbol{
			{Name: "blue", Type: "int", Scope: 0},
		},
	}

	type_rules := []services.TypeRule{}
	rules := services.GrammarRules{
		VariableRule:  "IDENTIFIER",
		TypeRule:      "TYPE",
		ParameterRule: "PARAMETER",
		FunctionRule:  "FUNCTION",
	}

	err := services.TraverseSyntaxTree(scope_rules, syntax_tree.Root, symbol_table, symbol_table_artefact, rules, type_rules)

	if err == nil {
		t.Errorf("Error expected")
	} else {

		if err.Error() != fmt.Errorf("end scope symbol found without starting scope, please recheck source code").Error() {
			t.Errorf("incorrect error: %v", err)
		}

	}
}

func TestTraverseSyntaxTree_Valid(t *testing.T) {
	scope_rules := []*services.ScopeRule{
		{Start: "{", End: "}"},
	}

	syntax_tree := services.SyntaxTree{
		Root: &services.TreeNode{
			Symbol: "STATEMENT",
			Value:  "",
			Children: []*services.TreeNode{
				{
					Symbol: "DECLARATION",
					Value:  "",
					Children: []*services.TreeNode{
						{
							Symbol: "TYPE",
							Value:  "",
							Children: []*services.TreeNode{
								{
									Symbol: "KEYWORD",
									Value:  "int",
								},
							},
						},
						{
							Symbol: "IDENTIFIER",
							Value:  "blue",
						},
						{
							Symbol: "ASSIGNMENT",
							Value:  "=",
						},
						{
							Symbol: "EXPRESSION",
							Value:  "",
							Children: []*services.TreeNode{
								{
									Symbol: "TERM",
									Value:  "",
									Children: []*services.TreeNode{
										{
											Symbol: "INTEGER",
											Value:  "13",
										},
									},
								},
								{
									Symbol: "OPERATOR",
									Value:  "+",
								},
								{
									Symbol: "TERM",
									Value:  "",
									Children: []*services.TreeNode{
										{
											Symbol: "INTEGER",
											Value:  "89",
										},
									},
								},
							},
						},
					},
				},
				{
					Symbol: "SEPARATOR",
					Value:  ";",
				},
			},
		},
	}

	symbol_table := &services.SymbolTable{
		SymbolScopes: []map[string]services.Symbol{
			{},
		},
	}

	symbol_table_artefact := &services.SymbolTableArtefact{
		SymbolScopes: []services.Symbol{
			{Name: "blue", Type: "int", Scope: 0},
		},
	}

	type_rules := []services.TypeRule{}
	rules := services.GrammarRules{
		VariableRule:  "IDENTIFIER",
		TypeRule:      "TYPE",
		ParameterRule: "PARAMETER",
		FunctionRule:  "FUNCTION",
	}

	err := services.TraverseSyntaxTree(scope_rules, syntax_tree.Root, symbol_table, symbol_table_artefact, rules, type_rules)

	if err != nil {
		t.Errorf("%v", err)
	}
}

func TestTraverseSyntaxTree_BindSymbolError(t *testing.T) {
	scope_rules := []*services.ScopeRule{
		{Start: "{", End: "}"},
	}

	syntax_tree := services.SyntaxTree{
		Root: &services.TreeNode{
			Symbol: "STATEMENT",
			Value:  "",
			Children: []*services.TreeNode{
				{
					Symbol: "DECLARATION",
					Value:  "",
					Children: []*services.TreeNode{
						{
							Symbol: "TYPE",
							Value:  "",
							Children: []*services.TreeNode{
								{
									Symbol: "KEYWORD",
									Value:  "int",
								},
							},
						},
						{
							Symbol: "IDENTIFIER",
							Value:  "blue",
						},
						{
							Symbol: "ASSIGNMENT",
							Value:  "=",
						},
						{
							Symbol: "EXPRESSION",
							Value:  "",
							Children: []*services.TreeNode{
								{
									Symbol: "TERM",
									Value:  "",
									Children: []*services.TreeNode{
										{
											Symbol: "INTEGER",
											Value:  "13",
										},
									},
								},
								{
									Symbol: "OPERATOR",
									Value:  "+",
								},
								{
									Symbol: "TERM",
									Value:  "",
									Children: []*services.TreeNode{
										{
											Symbol: "INTEGER",
											Value:  "89",
										},
									},
								},
							},
						},
					},
				},
				{
					Symbol: "DECLARATION",
					Value:  "",
					Children: []*services.TreeNode{
						{
							Symbol: "TYPE",
							Value:  "",
							Children: []*services.TreeNode{
								{
									Symbol: "KEYWORD",
									Value:  "int",
								},
							},
						},
						{
							Symbol: "IDENTIFIER",
							Value:  "blue",
						},
						{
							Symbol: "ASSIGNMENT",
							Value:  "=",
						},
						{
							Symbol: "EXPRESSION",
							Value:  "",
							Children: []*services.TreeNode{
								{
									Symbol: "TERM",
									Value:  "",
									Children: []*services.TreeNode{
										{
											Symbol: "INTEGER",
											Value:  "13",
										},
									},
								},
								{
									Symbol: "OPERATOR",
									Value:  "+",
								},
								{
									Symbol: "TERM",
									Value:  "",
									Children: []*services.TreeNode{
										{
											Symbol: "INTEGER",
											Value:  "89",
										},
									},
								},
							},
						},
					},
				},
				{
					Symbol: "SEPARATOR",
					Value:  ";",
				},
			},
		},
	}

	symbol_table := &services.SymbolTable{
		SymbolScopes: []map[string]services.Symbol{
			{},
		},
	}

	symbol_table_artefact := &services.SymbolTableArtefact{
		SymbolScopes: []services.Symbol{
			{Name: "blue", Type: "int", Scope: 0},
		},
	}

	type_rules := []services.TypeRule{}
	rules := services.GrammarRules{
		VariableRule:  "IDENTIFIER",
		TypeRule:      "TYPE",
		ParameterRule: "PARAMETER",
		FunctionRule:  "FUNCTION",
	}

	err := services.TraverseSyntaxTree(scope_rules, syntax_tree.Root, symbol_table, symbol_table_artefact, rules, type_rules)

	if err == nil {
		t.Errorf("error expected")
	}
}

func TestStringifySymbolTable(t *testing.T) {
	expected_res := "-------------------------------------------------------------------------- \nSYMBOL TABLE\n"
	expected_res += "  Name: blue  Type: int  Scope: 0\n"
	expected_res += "--------------------------------------------------------------------------\n"

	scope_rules := []*services.ScopeRule{
		{Start: "{", End: "}"},
	}

	syntax_tree := services.SyntaxTree{
		Root: &services.TreeNode{
			Symbol: "STATEMENT",
			Value:  "",
			Children: []*services.TreeNode{
				{
					Symbol: "DECLARATION",
					Value:  "",
					Children: []*services.TreeNode{
						{
							Symbol: "TYPE",
							Value:  "",
							Children: []*services.TreeNode{
								{
									Symbol: "KEYWORD",
									Value:  "int",
								},
							},
						},
						{
							Symbol: "IDENTIFIER",
							Value:  "blue",
						},
						{
							Symbol: "ASSIGNMENT",
							Value:  "=",
						},
						{
							Symbol: "EXPRESSION",
							Value:  "",
							Children: []*services.TreeNode{
								{
									Symbol: "TERM",
									Value:  "",
									Children: []*services.TreeNode{
										{
											Symbol: "INTEGER",
											Value:  "13",
										},
									},
								},
								{
									Symbol: "OPERATOR",
									Value:  "+",
								},
								{
									Symbol: "TERM",
									Value:  "",
									Children: []*services.TreeNode{
										{
											Symbol: "INTEGER",
											Value:  "89",
										},
									},
								},
							},
						},
					},
				},
				{
					Symbol: "SEPARATOR",
					Value:  ";",
				},
			},
		},
	}

	type_rules := []services.TypeRule{}
	rules := services.GrammarRules{
		VariableRule:  "IDENTIFIER",
		TypeRule:      "TYPE",
		ParameterRule: "PARAMETER",
		FunctionRule:  "FUNCTION",
	}

	symbol_table_artefact, _, err := services.Analyse(scope_rules, syntax_tree, rules, type_rules)

	if err != nil {
		t.Errorf("%v", err)
	}

	string_artefact := services.StringifySymbolTable(symbol_table_artefact)
	if string_artefact != expected_res {
		t.Errorf("Incorrect string generated")
	}
}

func TestAnalyse_ValidTest2(t *testing.T) {

	expected_res := []services.Symbol{
		{Type: "int", Name: "purple", Scope: 1},
		{Type: "int", Name: "func_name", Scope: 0, Parameters: []services.Symbol{{Name: "purple", Type: "int", Scope: 1}}},
		{Type: "int", Name: "blue", Scope: 1},
		{Type: "int", Name: "red", Scope: 0},
	}

	scope_rules := []*services.ScopeRule{
		{Start: "{", End: "}"},
	}

	syntax_tree := services.SyntaxTree{
		Root: &services.TreeNode{
			Symbol: "MAIN",
			Value:  "",
			Children: []*services.TreeNode{
				{
					Symbol: "FUNCTION",
					Value:  "",
					Children: []*services.TreeNode{
						{
							Symbol: "FUNCTION_DECLARATION",
							Value:  "",
							Children: []*services.TreeNode{
								{
									Symbol: "KEYWORD",
									Value:  "func",
								},
								{
									Symbol: "IDENTIFIER",
									Value:  "func_name",
								},
								{
									Symbol: "PARAMETER",
									Value:  "",
									Children: []*services.TreeNode{
										{
											Symbol: "TYPE",
											Value:  "",
											Children: []*services.TreeNode{
												{
													Symbol: "KEYWORD",
													Value:  "int",
												},
											},
										},
										{
											Symbol: "IDENTIFIER",
											Value:  "purple",
										},
									},
								},
								{
									Symbol: "TYPE",
									Value:  "",
									Children: []*services.TreeNode{
										{
											Symbol: "KEYWORD",
											Value:  "int",
										},
									},
								},
							},
						},
						{
							Symbol: "START_SCOPE",
							Value:  "{",
						},
						{
							Symbol: "STATEMENT",
							Value:  "",
							Children: []*services.TreeNode{
								{
									Symbol: "DECLARATION",
									Value:  "",
									Children: []*services.TreeNode{
										{
											Symbol: "TYPE",
											Value:  "",
											Children: []*services.TreeNode{
												{
													Symbol: "KEYWORD",
													Value:  "int",
												},
											},
										},
										{
											Symbol: "IDENTIFIER",
											Value:  "blue",
										},
										{
											Symbol: "ASSIGNMENT",
											Value:  "=",
										},
										{
											Symbol: "TERM",
											Value:  "",
											Children: []*services.TreeNode{
												{
													Symbol: "IDENTIFIER",
													Value:  "purple",
												},
											},
										},
									},
								},
								{
									Symbol: "SEPARATOR",
									Value:  ";",
								},
							},
						},
						{
							Symbol: "END_SCOPE",
							Value:  "}",
						},
					},
				},
				{
					Symbol: "STATEMENT",
					Value:  "",
					Children: []*services.TreeNode{
						{
							Symbol: "DECLARATION",
							Value:  "",
							Children: []*services.TreeNode{
								{
									Symbol: "TYPE",
									Value:  "",
									Children: []*services.TreeNode{
										{
											Symbol: "KEYWORD",
											Value:  "int",
										},
									},
								},
								{
									Symbol: "IDENTIFIER",
									Value:  "red",
								},
								{
									Symbol: "ASSIGNMENT",
									Value:  "=",
								},
								{
									Symbol: "EXPRESSION",
									Value:  "",
									Children: []*services.TreeNode{
										{
											Symbol: "TERM",
											Value:  "",
											Children: []*services.TreeNode{
												{
													Symbol: "INTEGER",
													Value:  "13",
												},
											},
										},
										{
											Symbol: "OPERATOR",
											Value:  "+",
										},
										{
											Symbol: "TERM",
											Value:  "",
											Children: []*services.TreeNode{
												{
													Symbol: "INTEGER",
													Value:  "89",
												},
											},
										},
									},
								},
							},
						},
						{
							Symbol: "SEPARATOR",
							Value:  ";",
						},
					},
				},
			},
		},
	}

	type_rules := []services.TypeRule{
		{
			ResultData: "int",
			Assignment: "=",
			LHSData:    "int",
			Operator:   []string{"+"},
			RHSData:    "int",
		},
		{
			ResultData: "int",
			Assignment: "=",
			LHSData:    "INTEGER",
			Operator:   []string{"+"},
			RHSData:    "INTEGER",
		},
		{
			ResultData: "int",
			Assignment: "=",
			LHSData:    "int",
		},
	}
	rules := services.GrammarRules{
		VariableRule:   "IDENTIFIER",
		TypeRule:       "TYPE",
		ParameterRule:  "PARAMETER",
		FunctionRule:   "FUNCTION_DECLARATION",
		AssignmentRule: "ASSIGNMENT",
		OperatorRule:   "OPERATOR",
		TermRule:       "TERM",
	}

	symbol_table_artefact, _, err := services.Analyse(scope_rules, syntax_tree, rules, type_rules)

	if err != nil {
		t.Errorf("Error: %v", err)
	} else {

		if len(symbol_table_artefact.SymbolScopes) != len(expected_res) {
			t.Errorf("not enough symbols identified")
		} else {

			for i, symbol := range symbol_table_artefact.SymbolScopes {
				if symbol.Name != expected_res[i].Name || symbol.Type != expected_res[i].Type || symbol.Scope != expected_res[i].Scope {
					t.Errorf("Symbol is incorrect: %v %v %v", symbol.Name, symbol.Scope, symbol.Type)
				} else {
					if len(symbol.Parameters) != len(expected_res[i].Parameters) {
						t.Errorf("not enough function parameters")
					}
					for p, param := range symbol.Parameters {
						if param.Name != expected_res[i].Parameters[p].Name || param.Type != expected_res[i].Parameters[p].Type {
							t.Errorf("Function parameter is incorrect: %v", param)
						}
					}
				}
			}

		}

	}
}

func TestHandleAssignment_NoResultData(t *testing.T) {

	err := services.HandleAssignment(services.AssignmentData{}, services.SymbolTable{}, []services.TypeRule{})
	if err == nil {
		t.Errorf("Error expected")
	}
	if err.Error() != fmt.Errorf("error: no result data specified").Error() {
		t.Errorf("Incorrect error: %v", err)
	}
}

func TestHandleAssignment_NoAssignment(t *testing.T) {

	result_data := services.Symbol{
		Type: "int",
	}
	term := services.Symbol{
		Type: "int",
	}
	operator := services.Symbol{
		Type: "+",
	}
	assignment := services.Symbol{}
	assignment_data := services.AssignmentData{
		ResultData: result_data,
		Terms:      []services.Symbol{term, term},
		Operator:   operator,
		Assignment: assignment,
	}

	err := services.HandleAssignment(assignment_data, services.SymbolTable{}, []services.TypeRule{})
	if err == nil {
		t.Errorf("Error expected")
	}
	if err.Error() != fmt.Errorf("error: no assignment symbol used: ").Error() {
		t.Errorf("Incorrect error: %v", err)
	}
}

func TestHandleAssignment_NoOperator(t *testing.T) {

	result_data := services.Symbol{
		Type: "int",
	}
	term := services.Symbol{
		Type: "int",
	}
	operator := services.Symbol{}
	assignment := services.Symbol{
		Type: "=",
	}
	assignment_data := services.AssignmentData{
		ResultData: result_data,
		Terms:      []services.Symbol{term, term},
		Operator:   operator,
		Assignment: assignment,
	}

	err := services.HandleAssignment(assignment_data, services.SymbolTable{}, []services.TypeRule{})
	if err == nil {
		t.Errorf("Error expected")
	}
	if err.Error() != fmt.Errorf("error: No operator indicated for multiple terms in assignment: ").Error() {
		t.Errorf("Incorrect error: %v", err)
	}
}

func TestHandleAssignment_NoTerms(t *testing.T) {

	result_data := services.Symbol{
		Type: "int",
	}
	operator := services.Symbol{
		Type: "+",
	}
	assignment := services.Symbol{
		Type: "=",
	}
	assignment_data := services.AssignmentData{
		ResultData: result_data,
		Terms:      []services.Symbol{},
		Operator:   operator,
		Assignment: assignment,
	}

	err := services.HandleAssignment(assignment_data, services.SymbolTable{}, []services.TypeRule{})
	if err == nil {
		t.Errorf("Error expected")
	}
	if err.Error() != fmt.Errorf("error: no terms identified for assignment: ").Error() {
		t.Errorf("Incorrect error: %v", err)
	}
}

func TestHandleAssignment_NotEnoughTerms(t *testing.T) {

	result_data := services.Symbol{
		Type: "int",
	}
	term := services.Symbol{
		Type: "int",
	}
	operator := services.Symbol{
		Type: "+",
	}
	assignment := services.Symbol{
		Type: "=",
	}
	assignment_data := services.AssignmentData{
		ResultData: result_data,
		Terms:      []services.Symbol{term},
		Operator:   operator,
		Assignment: assignment,
	}

	err := services.HandleAssignment(assignment_data, services.SymbolTable{}, []services.TypeRule{})
	if err == nil {
		t.Errorf("Error expected")
	}
	if err.Error() != fmt.Errorf("error: not enough terms identified for operator in assignment: ").Error() {
		t.Errorf("Incorrect error: %v", err)
	}
}

func TestHandleAssignment_Success(t *testing.T) {

	result_data := services.Symbol{
		Type: "int",
	}
	term := services.Symbol{
		Type: "blue",
	}
	operator := services.Symbol{
		Type: "+",
	}
	assignment := services.Symbol{
		Type: "=",
	}
	assignment_data := services.AssignmentData{
		ResultData: result_data,
		Terms:      []services.Symbol{term, term},
		Operator:   operator,
		Assignment: assignment,
	}
	symbol_table := &services.SymbolTable{
		SymbolScopes: []map[string]services.Symbol{
			{
				"blue": {
					Name:  "blue",
					Type:  "int",
					Scope: 0,
				},
			},
		},
	}
	type_rules := []services.TypeRule{
		{
			ResultData: "int",
			Assignment: "=",
			LHSData:    "int",
			Operator:   []string{"+"},
			RHSData:    "int",
		},
		{
			ResultData: "int",
			Assignment: "=",
			LHSData:    "int",
		},
	}

	err := services.HandleAssignment(assignment_data, *symbol_table, type_rules)
	if err != nil {
		t.Errorf("Error occurred")
	}
}

func TestHandleVariablesScope_SuccessVariable(t *testing.T) {

	child := &services.TreeNode{
		Symbol: "IDENTIFIER",
		Value:  "",
		Children: []*services.TreeNode{
			{
				Symbol: "EXPRESSION",
				Value:  "",
				Children: []*services.TreeNode{
					{
						Symbol: "TERM",
						Value:  "",
						Children: []*services.TreeNode{
							{
								Symbol: "ID",
								Value:  "Blue",
							},
						},
					},
					{
						Symbol: "OPERATOR",
						Value:  "+",
					},
					{
						Symbol: "TERM",
						Value:  "",
						Children: []*services.TreeNode{
							{
								Symbol: "INTEGER",
								Value:  "89",
							},
						},
					},
				},
			},
			{
				Symbol: "SEPARATOR",
				Value:  ";",
			},
		},
	}

	err := services.HandleVariableScope(&services.Symbol{}, child, "TYPE", "IDENTIFIER")
	if err != nil {
		t.Fatalf("Error not expected")
	}
}

func TestHandleVariablesScope_SuccessType(t *testing.T) {

	child := &services.TreeNode{
		Symbol: "TYPE",
		Value:  "",
		Children: []*services.TreeNode{
			{
				Symbol: "EXPRESSION",
				Value:  "",
				Children: []*services.TreeNode{
					{
						Symbol: "TERM",
						Value:  "",
						Children: []*services.TreeNode{
							{
								Symbol: "KEYWORD",
								Value:  "int",
							},
						},
					},
					{
						Symbol: "OPERATOR",
						Value:  "+",
					},
					{
						Symbol: "TERM",
						Value:  "",
						Children: []*services.TreeNode{
							{
								Symbol: "INTEGER",
								Value:  "89",
							},
						},
					},
				},
			},
			{
				Symbol: "SEPARATOR",
				Value:  ";",
			},
		},
	}

	err := services.HandleVariableScope(&services.Symbol{}, child, "TYPE", "IDENTIFIER")
	if err != nil {
		t.Fatalf("Error not expected")
	}
}

func TestHandleVariablesScope_SuccessType_2(t *testing.T) {

	child := &services.TreeNode{
		Symbol: "TYPE",
		Value:  "int",
		Children: []*services.TreeNode{
			{
				Symbol: "EXPRESSION",
				Value:  "",
				Children: []*services.TreeNode{
					{
						Symbol: "TERM",
						Value:  "",
						Children: []*services.TreeNode{
							{
								Symbol: "KEYWORD",
								Value:  "int",
							},
						},
					},
					{
						Symbol: "OPERATOR",
						Value:  "+",
					},
					{
						Symbol: "TERM",
						Value:  "",
						Children: []*services.TreeNode{
							{
								Symbol: "INTEGER",
								Value:  "89",
							},
						},
					},
				},
			},
			{
				Symbol: "SEPARATOR",
				Value:  ";",
			},
		},
	}

	err := services.HandleVariableScope(&services.Symbol{}, child, "TYPE", "IDENTIFIER")
	if err != nil {
		t.Fatalf("Error not expected")
	}
}

func TestHandleVariablesScope_SuccessType_3(t *testing.T) {

	child := &services.TreeNode{
		Symbol: "TYPE",
		Value:  "",
	}

	err := services.HandleVariableScope(&services.Symbol{}, child, "TYPE", "IDENTIFIER")
	if err != nil {
		t.Fatalf("Error not expected")
	}
}

func TestHandleFunctionScope_Success(t *testing.T) {

	child := &services.TreeNode{
		Symbol: "IDENTIFIER",
		Value:  "",
		Children: []*services.TreeNode{
			{
				Symbol: "EXPRESSION",
				Value:  "",
				Children: []*services.TreeNode{
					{
						Symbol: "TERM",
						Value:  "",
						Children: []*services.TreeNode{
							{
								Symbol: "ID",
								Value:  "blue",
							},
						},
					},
					{
						Symbol: "OPERATOR",
						Value:  "+",
					},
					{
						Symbol: "TERM",
						Value:  "",
						Children: []*services.TreeNode{
							{
								Symbol: "INTEGER",
								Value:  "89",
							},
						},
					},
				},
			},
			{
				Symbol: "SEPARATOR",
				Value:  ";",
			},
		},
	}
	symbol_table := &services.SymbolTable{
		SymbolScopes: []map[string]services.Symbol{
			{
				"blue": {
					Name:  "blue",
					Type:  "int",
					Scope: 0,
				},
			},
		},
	}
	symbol_table_artefact := &services.SymbolTableArtefact{
		SymbolScopes: []services.Symbol{
			{Name: "blue", Type: "int", Scope: 0},
		},
	}
	rules := services.GrammarRules{
		VariableRule:  "IDENTIFIER",
		TypeRule:      "TYPE",
		ParameterRule: "PARAMETER",
		FunctionRule:  "FUNCTION",
	}

	err := services.HandleFunctionScope(&services.Symbol{}, child, symbol_table, symbol_table_artefact, rules)
	if err != nil {
		t.Fatalf("Error not expected")
	}
}

func TestHandleFunctionScope_SuccessType(t *testing.T) {

	child := &services.TreeNode{
		Symbol: "TYPE",
		Value:  "",
		Children: []*services.TreeNode{
			{
				Symbol: "EXPRESSION",
				Value:  "",
				Children: []*services.TreeNode{
					{
						Symbol: "TERM",
						Value:  "",
						Children: []*services.TreeNode{
							{
								Symbol: "KEYWORD",
								Value:  "int",
							},
						},
					},
					{
						Symbol: "OPERATOR",
						Value:  "+",
					},
					{
						Symbol: "TERM",
						Value:  "",
						Children: []*services.TreeNode{
							{
								Symbol: "INTEGER",
								Value:  "89",
							},
						},
					},
				},
			},
			{
				Symbol: "SEPARATOR",
				Value:  ";",
			},
		},
	}
	symbol_table := &services.SymbolTable{
		SymbolScopes: []map[string]services.Symbol{
			{
				"blue": {
					Name:  "blue",
					Type:  "int",
					Scope: 0,
				},
			},
		},
	}
	symbol_table_artefact := &services.SymbolTableArtefact{
		SymbolScopes: []services.Symbol{
			{Name: "blue", Type: "int", Scope: 0},
		},
	}
	rules := services.GrammarRules{
		VariableRule:  "IDENTIFIER",
		TypeRule:      "TYPE",
		ParameterRule: "PARAMETER",
		FunctionRule:  "FUNCTION",
	}

	err := services.HandleFunctionScope(&services.Symbol{}, child, symbol_table, symbol_table_artefact, rules)
	if err != nil {
		t.Fatalf("Error not expected")
	}
}

func TestHandleFunctionScope_SuccessType2(t *testing.T) {

	child := &services.TreeNode{
		Symbol: "TYPE",
		Value:  "int",
	}
	symbol_table := &services.SymbolTable{
		SymbolScopes: []map[string]services.Symbol{
			{
				"blue": {
					Name:  "blue",
					Type:  "int",
					Scope: 0,
				},
			},
		},
	}
	symbol_table_artefact := &services.SymbolTableArtefact{
		SymbolScopes: []services.Symbol{
			{Name: "blue", Type: "int", Scope: 0},
		},
	}
	rules := services.GrammarRules{
		VariableRule:  "IDENTIFIER",
		TypeRule:      "TYPE",
		ParameterRule: "PARAMETER",
		FunctionRule:  "FUNCTION",
	}

	err := services.HandleFunctionScope(&services.Symbol{}, child, symbol_table, symbol_table_artefact, rules)
	if err != nil {
		t.Fatalf("Error not expected")
	}
}

func TestHandleFunctionScope_SuccessType3(t *testing.T) {

	child := &services.TreeNode{
		Symbol: "TYPE",
		Value:  "",
	}
	symbol_table := &services.SymbolTable{
		SymbolScopes: []map[string]services.Symbol{
			{
				"blue": {
					Name:  "blue",
					Type:  "int",
					Scope: 0,
				},
			},
		},
	}
	symbol_table_artefact := &services.SymbolTableArtefact{
		SymbolScopes: []services.Symbol{
			{Name: "blue", Type: "int", Scope: 0},
		},
	}
	rules := services.GrammarRules{
		VariableRule:  "IDENTIFIER",
		TypeRule:      "TYPE",
		ParameterRule: "PARAMETER",
		FunctionRule:  "FUNCTION",
	}

	err := services.HandleFunctionScope(&services.Symbol{}, child, symbol_table, symbol_table_artefact, rules)
	if err != nil {
		t.Fatalf("Error not expected")
	}
}

func TestHandleFunctionScope_SuccessType4(t *testing.T) {

	child := &services.TreeNode{
		Symbol: "CODE",
		Value:  "",
		Children: []*services.TreeNode{
			{
				Symbol: "TYPE",
				Value:  "int",
				Children: []*services.TreeNode{
					{
						Symbol: "TERM",
						Value:  "",
						Children: []*services.TreeNode{
							{
								Symbol: "KEYWORD",
								Value:  "int",
							},
						},
					},
					{
						Symbol: "OPERATOR",
						Value:  "+",
					},
					{
						Symbol: "TERM",
						Value:  "",
						Children: []*services.TreeNode{
							{
								Symbol: "INTEGER",
								Value:  "89",
							},
						},
					},
				},
			},
			{
				Symbol: "SEPARATOR",
				Value:  ";",
			},
		},
	}
	symbol_table := &services.SymbolTable{
		SymbolScopes: []map[string]services.Symbol{
			{
				"blue": {
					Name:  "blue",
					Type:  "int",
					Scope: 0,
				},
			},
		},
	}
	symbol_table_artefact := &services.SymbolTableArtefact{
		SymbolScopes: []services.Symbol{
			{Name: "blue", Type: "int", Scope: 0},
		},
	}
	rules := services.GrammarRules{
		VariableRule:  "IDENTIFIER",
		TypeRule:      "TYPE",
		ParameterRule: "PARAMETER",
		FunctionRule:  "FUNCTION",
	}

	err := services.HandleFunctionScope(&services.Symbol{}, child, symbol_table, symbol_table_artefact, rules)
	if err != nil {
		t.Fatalf("Error not expected")
	}
}

func TestHandleFunctionScope_SuccessParameter(t *testing.T) {

	child := &services.TreeNode{
		Symbol: "PARAMETER",
		Value:  "",
		Children: []*services.TreeNode{
			{
				Symbol: "TYPE",
				Value:  "",
				Children: []*services.TreeNode{
					{
						Symbol: "TERM",
						Value:  "",
						Children: []*services.TreeNode{
							{
								Symbol: "KEYWORD",
								Value:  "",
								Children: []*services.TreeNode{
									{
										Symbol: "KEYWORD",
										Value:  "int",
									},
								},
							},
						},
					},
					{
						Symbol: "OPERATOR",
						Value:  "+",
					},
					{
						Symbol: "TERM",
						Value:  "",
						Children: []*services.TreeNode{
							{
								Symbol: "INTEGER",
								Value:  "89",
							},
						},
					},
				},
			},
			{
				Symbol: "IDENTIFIER",
				Value:  "",
				Children: []*services.TreeNode{
					{
						Symbol: "TERM",
						Value:  "",
						Children: []*services.TreeNode{
							{
								Symbol: "KEYWORD",
								Value:  "",
								Children: []*services.TreeNode{
									{
										Symbol: "Name",
										Value:  "blue",
									},
								},
							},
						},
					},
					{
						Symbol: "OPERATOR",
						Value:  "+",
					},
					{
						Symbol: "TERM",
						Value:  "",
						Children: []*services.TreeNode{
							{
								Symbol: "INTEGER",
								Value:  "89",
							},
						},
					},
				},
			},
		},
	}
	symbol_table := &services.SymbolTable{
		SymbolScopes: []map[string]services.Symbol{
			{
				"blue": {
					Name:  "blue",
					Type:  "int",
					Scope: 0,
				},
			},
		},
	}
	symbol_table_artefact := &services.SymbolTableArtefact{
		SymbolScopes: []services.Symbol{
			{Name: "blue", Type: "int", Scope: 0},
		},
	}
	rules := services.GrammarRules{
		VariableRule:  "IDENTIFIER",
		TypeRule:      "TYPE",
		ParameterRule: "PARAMETER",
		FunctionRule:  "FUNCTION",
	}

	err := services.HandleFunctionScope(&services.Symbol{}, child, symbol_table, symbol_table_artefact, rules)
	if err != nil {
		t.Fatalf("Error not expected")
	}
}

func TestHandleFunctionScope_SuccessParameter_NoType(t *testing.T) {

	child := &services.TreeNode{
		Symbol: "PARAMETER",
		Value:  "",
		Children: []*services.TreeNode{
			{
				Symbol:   "TYPE",
				Value:    "",
				Children: []*services.TreeNode{},
			},
			{
				Symbol:   "IDENTIFIER",
				Value:    "",
				Children: []*services.TreeNode{},
			},
		},
	}
	symbol_table := &services.SymbolTable{
		SymbolScopes: []map[string]services.Symbol{
			{
				"blue": {
					Name:  "blue",
					Type:  "int",
					Scope: 0,
				},
			},
		},
	}
	symbol_table_artefact := &services.SymbolTableArtefact{
		SymbolScopes: []services.Symbol{
			{Name: "blue", Type: "int", Scope: 0},
		},
	}
	rules := services.GrammarRules{
		VariableRule:  "IDENTIFIER",
		TypeRule:      "TYPE",
		ParameterRule: "PARAMETER",
		FunctionRule:  "FUNCTION",
	}

	err := services.HandleFunctionScope(&services.Symbol{}, child, symbol_table, symbol_table_artefact, rules)
	if err == nil {
		t.Fatalf("Error expected")
	}
}

<<<<<<< HEAD
func TestHandleFunctionScope_ErrorParameter_MultipleChildren(t *testing.T) {

	child := &services.TreeNode{
		Symbol: "CODE",
		Value:  "",
		Children: []*services.TreeNode{
			{
				Symbol: "PARAMETER",
				Value:  "",
				Children: []*services.TreeNode{
					{
						Symbol: "TYPE",
						Value:  "",
						Children: []*services.TreeNode{
							{
								Symbol: "KEYWORD",
								Value:  "",
								Children: []*services.TreeNode{
									{
										Symbol: "KEYWORD",
										Value:  "",
										Children: []*services.TreeNode{
											{
												Symbol: "KEYWORD",
												Value:  "int",
											},
										},
									},
								},
							},
						},
					},
					{
						Symbol: "IDENTIFIER",
						Value:  "",
						Children: []*services.TreeNode{
							{
								Symbol: "KEYWORD",
								Value:  "",
								Children: []*services.TreeNode{
									{
										Symbol: "KEYWORD",
										Value:  "",
										Children: []*services.TreeNode{
											{
												Symbol: "KEYWORD",
												Value:  "blue",
											},
										},
									},
								},
							},
						},
					},
					{
						Symbol: "TERM",
						Value:  "",
						Children: []*services.TreeNode{
							{
								Symbol: "INTEGER",
								Value:  "89",
							},
						},
					},
				},
			},
			{
				Symbol: "IDENTIFIER",
				Value:  "",
				Children: []*services.TreeNode{
					{
						Symbol: "TERM",
						Value:  "",
						Children: []*services.TreeNode{
							{
								Symbol: "KEYWORD",
								Value:  "",
								Children: []*services.TreeNode{
									{
										Symbol: "Name",
										Value:  "blue",
									},
								},
							},
						},
					},
					{
						Symbol: "OPERATOR",
						Value:  "+",
					},
					{
						Symbol: "TERM",
						Value:  "",
						Children: []*services.TreeNode{
							{
								Symbol: "INTEGER",
								Value:  "89",
							},
						},
					},
				},
			},
		},
	}
	symbol_table := &services.SymbolTable{
		SymbolScopes: []map[string]services.Symbol{
			{
				"blue": {
					Name:  "blue",
					Type:  "int",
					Scope: 0,
				},
			},
		},
	}
	symbol_table_artefact := &services.SymbolTableArtefact{
		SymbolScopes: []services.Symbol{
			{Name: "blue", Type: "int", Scope: 0},
		},
	}
	rules := services.GrammarRules{
		VariableRule:  "IDENTIFIER",
		TypeRule:      "TYPE",
		ParameterRule: "PARAMETER",
		FunctionRule:  "FUNCTION",
	}

	err := services.HandleFunctionScope(&services.Symbol{}, child, symbol_table, symbol_table_artefact, rules)
	if err == nil {
		t.Fatalf("Error expected")
	}
}

func TestHandleFunctionScope_ErrorParameter_MultipleChildren2(t *testing.T) {

	child := &services.TreeNode{
		Symbol: "CODE",
		Value:  "",
		Children: []*services.TreeNode{
			{
				Symbol: "PARAMETER",
				Value:  "",
				Children: []*services.TreeNode{
					{
						Symbol: "TYPE",
						Value:  "int",
						Children: []*services.TreeNode{
							{
								Symbol: "KEYWORD",
								Value:  "",
								Children: []*services.TreeNode{
									{
										Symbol: "KEYWORD",
										Value:  "",
										Children: []*services.TreeNode{
											{
												Symbol: "KEYWORD",
												Value:  "int",
											},
										},
									},
								},
							},
						},
					},
					{
						Symbol: "IDENTIFIER",
						Value:  "",
					},
					{
						Symbol: "TERM",
						Value:  "",
						Children: []*services.TreeNode{
							{
								Symbol: "INTEGER",
								Value:  "89",
							},
						},
					},
				},
			},
			{
				Symbol: "IDENTIFIER",
				Value:  "",
				Children: []*services.TreeNode{
					{
						Symbol: "TERM",
						Value:  "",
						Children: []*services.TreeNode{
							{
								Symbol: "KEYWORD",
								Value:  "",
								Children: []*services.TreeNode{
									{
										Symbol: "Name",
										Value:  "blue",
									},
								},
							},
						},
					},
					{
						Symbol: "OPERATOR",
						Value:  "+",
					},
					{
						Symbol: "TERM",
						Value:  "",
						Children: []*services.TreeNode{
							{
								Symbol: "INTEGER",
								Value:  "89",
							},
						},
					},
				},
			},
		},
	}
	symbol_table := &services.SymbolTable{
		SymbolScopes: []map[string]services.Symbol{
			{
				"blue": {
					Name:  "blue",
					Type:  "int",
					Scope: 0,
				},
			},
		},
	}
	symbol_table_artefact := &services.SymbolTableArtefact{
		SymbolScopes: []services.Symbol{
			{Name: "blue", Type: "int", Scope: 0},
		},
	}
	rules := services.GrammarRules{
		VariableRule:  "IDENTIFIER",
		TypeRule:      "TYPE",
		ParameterRule: "PARAMETER",
		FunctionRule:  "FUNCTION",
	}

	err := services.HandleFunctionScope(&services.Symbol{}, child, symbol_table, symbol_table_artefact, rules)
	if err == nil {
		t.Fatalf("Error expected")
=======
func TestAnalyse_DefaultExample(t *testing.T) {
	scope_rules := []*services.ScopeRule{
		{Start: "{", End: "}"},
	}

	tokens := []services.TypeValue{
		{Type: "KEYWORD", Value: "int"},
		{Type: "IDENTIFIER", Value: "blue"},
		{Type: "ASSIGNMENT", Value: "="},
		{Type: "INTEGER", Value: "13"},
		{Type: "DELIMITER", Value: ";"},

		{Type: "KEYWORD", Value: "int"},
		{Type: "IDENTIFIER", Value: "new"},
		{Type: "OPEN_BRACKET", Value: "("},
		{Type: "KEYWORD", Value: "int"},
		{Type: "IDENTIFIER", Value: "red"},
		{Type: "CLOSE_BRACKET", Value: ")"},

		{Type: "OPEN_SCOPE", Value: "{"},
		{Type: "IDENTIFIER", Value: "red"},
		{Type: "ASSIGNMENT", Value: "="},
		{Type: "IDENTIFIER", Value: "red"},
		{Type: "OPERATOR", Value: "+"},
		{Type: "INTEGER", Value: "1"},
		{Type: "DELIMITER", Value: ";"},
		{Type: "KEYWORD", Value: "return"},
		{Type: "IDENTIFIER", Value: "red"},
		{Type: "DELIMITER", Value: ";"},
		{Type: "CLOSE_SCOPE", Value: "}"},

		{Type: "KEYWORD", Value: "int"},
		{Type: "IDENTIFIER", Value: "_i"},
		{Type: "ASSIGNMENT", Value: "="},
		{Type: "INTEGER", Value: "0"},
		{Type: "DELIMITER", Value: ";"},

		{Type: "CONTROL", Value: "for"},
		{Type: "IDENTIFIER", Value: "_i"},
		{Type: "CONTROL", Value: "range"},
		{Type: "OPEN_BRACKET", Value: "("},
		{Type: "INTEGER", Value: "12"},
		{Type: "CLOSE_BRACKET", Value: ")"},
		{Type: "OPEN_SCOPE", Value: "{"},
		{Type: "IDENTIFIER", Value: "blue"},
		{Type: "ASSIGNMENT", Value: "="},
		{Type: "IDENTIFIER", Value: "new"},
		{Type: "OPEN_BRACKET", Value: "("},
		{Type: "IDENTIFIER", Value: "blue"},
		{Type: "CLOSE_BRACKET", Value: ")"},
		{Type: "DELIMITER", Value: ";"},
		{Type: "KEYWORD", Value: "print"},
		{Type: "OPEN_BRACKET", Value: "("},
		{Type: "IDENTIFIER", Value: "blue"},
		{Type: "CLOSE_BRACKET", Value: ")"},
		{Type: "DELIMITER", Value: ";"},
		{Type: "CLOSE_SCOPE", Value: "}"},
	}

	grammar := services.Grammar{
		Variables: []string{"PROGRAM", "STATEMENT", "FUNCTION", "ITERATION", "DECLARATION", "ELEMENT", "TYPE", "EXPRESSION", "FUNCTION_DEFINITION", "FUNCTION_BLOCK", "RETURN", "ITERATION_DEFINITION", "ITERATION_BLOCK", "PARAMETER", "PRINT"},
		Terminals: []string{"KEYWORD", "IDENTIFIER", "ASSIGNMENT", "INTEGER", "OPERATOR", "DELIMITER", "OPEN_BRACKET", "CLOSE_BRACKET", "OPEN_SCOPE", "CLOSE_SCOPE", "CONTROL"},
		Start:     "PROGRAM",
		Rules: []services.ParsingRule{
			{Input: "PROGRAM", Output: []string{"STATEMENT", "FUNCTION", "STATEMENT", "ITERATION"}},
			{Input: "STATEMENT", Output: []string{"DECLARATION", "DELIMITER"}},
			{Input: "DECLARATION", Output: []string{"TYPE", "IDENTIFIER", "ASSIGNMENT", "ELEMENT"}},
			{Input: "DECLARATION", Output: []string{"IDENTIFIER", "ASSIGNMENT", "EXPRESSION"}},
			{Input: "DECLARATION", Output: []string{"IDENTIFIER", "ASSIGNMENT", "IDENTIFIER", "PARAMETER"}},
			{Input: "TYPE", Output: []string{"KEYWORD"}},
			{Input: "EXPRESSION", Output: []string{"ELEMENT", "OPERATOR", "ELEMENT"}},
			{Input: "ELEMENT", Output: []string{"INTEGER"}},
			{Input: "ELEMENT", Output: []string{"IDENTIFIER"}},
			{Input: "FUNCTION", Output: []string{"FUNCTION_DEFINITION", "FUNCTION_BLOCK"}},
			{Input: "FUNCTION_DEFINITION", Output: []string{"TYPE", "IDENTIFIER", "PARAMETER"}},
			{Input: "FUNCTION_BLOCK", Output: []string{"OPEN_SCOPE", "STATEMENT", "RETURN", "CLOSE_SCOPE"}},
			{Input: "RETURN", Output: []string{"KEYWORD", "ELEMENT", "DELIMITER"}},
			{Input: "ITERATION", Output: []string{"ITERATION_DEFINITION", "ITERATION_BLOCK"}},
			{Input: "ITERATION_DEFINITION", Output: []string{"CONTROL", "IDENTIFIER", "CONTROL", "PARAMETER"}},
			{Input: "ITERATION_BLOCK", Output: []string{"OPEN_SCOPE", "STATEMENT", "PRINT", "CLOSE_SCOPE"}},
			{Input: "PARAMETER", Output: []string{"OPEN_BRACKET", "ELEMENT", "CLOSE_BRACKET"}},
			{Input: "PARAMETER", Output: []string{"OPEN_BRACKET", "TYPE", "IDENTIFIER", "CLOSE_BRACKET"}},
			{Input: "PRINT", Output: []string{"KEYWORD", "OPEN_BRACKET", "ELEMENT", "CLOSE_BRACKET", "DELIMITER"}},
		},
	}

	syntax_tree, err := services.CreateSyntaxTree(tokens, grammar)
	if err != nil {
		t.Fatalf("parser failed")
	}

	type_rules := []services.TypeRule{
		{ResultData: "int", Assignment: "=", LHSData: "INTEGER", Operator: []string{}, RHSData: ""},
		{ResultData: "int", Assignment: "=", LHSData: "int", Operator: []string{}, RHSData: ""},
		{ResultData: "int", Assignment: "=", LHSData: "int", Operator: []string{"+"}, RHSData: "INTEGER"},
	}
	rules := services.GrammarRules{
		VariableRule:   "IDENTIFIER",
		TypeRule:       "TYPE",
		ParameterRule:  "PARAMETER",
		FunctionRule:   "FUNCTION_DEFINITION",
		AssignmentRule: "ASSIGNMENT",
		OperatorRule:   "OPERATOR",
		TermRule:       "ELEMENT",
	}

	_, _, err = services.Analyse(scope_rules, syntax_tree, rules, type_rules)
	if err != nil {
		t.Errorf("%v", err)
>>>>>>> 21cbabc1
	}
}<|MERGE_RESOLUTION|>--- conflicted
+++ resolved
@@ -3940,7 +3940,7 @@
 	}
 }
 
-<<<<<<< HEAD
+
 func TestHandleFunctionScope_ErrorParameter_MultipleChildren(t *testing.T) {
 
 	child := &services.TreeNode{
@@ -4186,7 +4186,7 @@
 	err := services.HandleFunctionScope(&services.Symbol{}, child, symbol_table, symbol_table_artefact, rules)
 	if err == nil {
 		t.Fatalf("Error expected")
-=======
+
 func TestAnalyse_DefaultExample(t *testing.T) {
 	scope_rules := []*services.ScopeRule{
 		{Start: "{", End: "}"},
@@ -4296,6 +4296,6 @@
 	_, _, err = services.Analyse(scope_rules, syntax_tree, rules, type_rules)
 	if err != nil {
 		t.Errorf("%v", err)
->>>>>>> 21cbabc1
+
 	}
 }