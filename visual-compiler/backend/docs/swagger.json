--- conflicted
+++ resolved
@@ -1135,7 +1135,6 @@
                     }
                 }
             }
-<<<<<<< HEAD
         },
         "/users/save": {
             "post": {
@@ -1342,8 +1341,6 @@
                     }
                 }
             }
-=======
->>>>>>> 22769251
         }
     },
     "definitions": {
