--- conflicted
+++ resolved
@@ -1,106 +1,3 @@
-<<<<<<< HEAD
-describe('Canvas Test', ()=> {
-   beforeEach('Login user',()=>{
-        const test_username = "e2e tester";
-        const test_password = "testUser13";
-
-        cy.visit('http://localhost:5173/auth-page');
-
-        cy.get('.tab-nav').should('be.visible');
-        cy.get('.tab-nav button').contains("Register").should('be.visible');
-        cy.contains('button', 'Login').should('have.class', 'active');
-        cy.contains('button', 'Register').should('not.have.class', 'active');
-
-        cy.get('body').should('contain', 'Username');
-
-        cy.get('#loginUsername', { timeout: 10000 }).should('be.visible');
-        cy.get('#loginUsername').type(test_username);
-		cy.get('#loginPassword').type(test_password);
-
-        cy.get('.icon-submit-btn').click();
-
-        cy.contains('Welcome');
-    })
-
-    it('Add and connect Nodes', () => {
-
-        cy.visit('http://localhost:5173/main-workspace');
-        cy.wait(1000);
-
-        const project_name = 'canvas_project';
-        //delete project
-        cy.get('.section-heading').should('contain', 'Start a new project');
-        cy.get('.project-block').contains(project_name).get('.delete-button').click();
-        cy.get('.delete-confirm-button').click();
-        cy.wait(500);
-
-        //select project
-        cy.get('.project-button').contains('New Blank').click();
-        cy.wait(500);
-        cy.get('#project-name-input').type(project_name);
-        cy.get('#confirm-project-name').click();
-        cy.wait(500);
-
-        cy.get('button').contains("Next").click();
-        cy.get('button').contains("Next").click();
-        cy.get('button').contains("Next").click();
-        cy.get('button').contains("Next").click();
-        cy.get('button').contains("Next").click();
-		cy.get('button').contains("Next").click();
-        cy.get('button').contains("Get Started").click();
-
-        //source code node
-        cy.get('button').should('contain', 'Source Code');
-        cy.get('button').contains('Source Code').click();
-        cy.get('.canvas-container').should('contain','Source Code');
-        cy.get('.canvas-container').contains('Source Code').dblclick();
-        cy.get('.code-input-container').should('contain', 'Source Code Input');
-        cy.get('.code-input-header-row button').click();
-        cy.get('.confirm-btn').contains('Confirm Code');
-        cy.get('.confirm-btn').click();
-        cy.contains('Source code saved');;
-
-        //lexer node
-        cy.get('button').should('contain', 'Lexer');
-        cy.get('button').contains('Lexer').click();
-        cy.get('.canvas-container').should('contain','Lexer');
-        cy.get('#A-1\\/N-source-1').trigger('mousedown', {which: 1, force: true});
-        cy.get('#A-1\\/N-lexer-2').trigger('mousemove', {force: true}).trigger('mouseup', {force: true});
-        cy.wait(500);
-        
-        //parser node
-        cy.get('button').should('contain', 'Parser');
-        cy.get('button').contains('Parser').click();
-        cy.get('.canvas-container').should('contain','Parser');
-        cy.get('#A-2\\/N-lexer-2').trigger('mousedown', {which: 1, force: true});
-        cy.get('#A-1\\/N-parser-3').trigger('mousemove', {force: true}).trigger('mouseup', {force: true});
-        cy.wait(500);
-
-        //analyser node
-        cy.get('button').should('contain', 'Analyser');
-        cy.get('button').contains('Analyser').click();
-        cy.get('.canvas-container').should('contain','Analyser');
-        cy.get('#A-2\\/N-parser-3').trigger('mousedown', {which: 1, force: true});
-        cy.get('#A-1\\/N-analyser-4').trigger('mousemove', {force: true}).trigger('mouseup', {force: true});
-        cy.wait(500);
-
-        //translator node
-        cy.get('button').should('contain', 'Translator');
-        cy.get('button').contains('Translator').click();
-        cy.get('.canvas-container').should('contain','Translator');
-        cy.get('#A-2\\/N-analyser-4').trigger('mousedown', {which: 1, force: true});
-        cy.get('#A-1\\/N-translator-5').trigger('mousemove', {force: true}).trigger('mouseup', {force: true});
-
-        //optimiser node
-        cy.get('button').should('contain', 'Optimiser');
-        cy.get('button').contains('Optimiser').click();
-        cy.get('.canvas-container').should('contain','Optimiser');
-
-    })
-
-
-})
-=======
 describe('Canvas Test', ()=> {
    beforeEach('Login user',()=>{
         const test_username = "e2e tester";
@@ -201,5 +98,4 @@
     })
 
 
-})
->>>>>>> 544e163d
+})