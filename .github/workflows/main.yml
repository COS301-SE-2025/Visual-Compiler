name: CI/CD Pipeline

on:
  push:
    branches: [main]
  pull_request:
    branches: [main]

jobs:
  test:
    runs-on: ubuntu-latest
    services:
      docker:
        image: docker:24.0.2
        options: --privileged

    steps:
      - name: Checkout main code
        uses: actions/checkout@v4

      - name: Node.js setup for Svelte
        uses: actions/setup-node@v4
        with:
          node-version: '18'

      - name: Install dependencies for frontend
        working-directory: ./visual-compiler/frontend
        run: npm install

      - name: Tests for frontend
        working-directory: ./visual-compiler/frontend
        run: npm run test -- --coverage

      - name: Upload coverage for frontend
        uses: codecov/codecov-action@v4
        with:
          flags: frontend
          name: coverage-frontend
          directory: ./visual-compiler/frontend
          files: ./visual-compiler/frontend/coverage/lcov.info

      - name: Go setup for Backend
        uses: actions/setup-go@v5
        with:
          go-version: '1.21'

      - name: Linting for Frontend using ESLint
        working-directory: ./visual-compiler/frontend
        run: npm run lint -- --fix

      - name: Go Modules Cache
        uses: actions/cache@v4
        with:
          path: |
            ~/go/pkg/mod
            ~/.cache/go-build
          key: ${{runner.os}}-go-${{hashFiles('**/go.sum')}}
          restore-keys: |
            ${{runner.os}}-go-

      - name: Set environment variables for Mongo Connection
        run: echo "Set env for MongoDB"
        env:
          Mongo_username: ${{ secrets.MONGODB_USERNAME }}
          Mongo_password: ${{secrets.MONGODB_PASSWORD}}
          Mongo_URI: ${{secrets.MONGODB_URI}}

      - name: Tests for Backend
        working-directory: ./visual-compiler/backend
        env:
          Mongo_username: ${{ secrets.MONGODB_USERNAME }}
          Mongo_password: ${{secrets.MONGODB_PASSWORD}}
          Mongo_URI: ${{secrets.MONGODB_URI}}
        run: go test -tags=coverage -coverpkg=./... ./... -coverprofile=coverage.out

      - name: Upload coverage for backend
        uses: codecov/codecov-action@v4
        with:
          flags: backend
          name: coverage-backend
          directory: ./visual-compiler/backend
          files: coverage.out

      - name: Linting for Backend using Semgrep
        uses: returntocorp/semgrep-action@v1
        with:
          config: ./visual-compiler/backend/.semgrep-go.yml

      - name: Docker Compose Installation
        run: |
          sudo curl -L "https://github.com/docker/compose/releases/download/v2.20.2/docker-compose-$(uname -s)-$(uname -m)" -o /usr/local/bin/docker-compose
          sudo chmod +x /usr/local/bin/docker-compose
          docker-compose --version

      - name: Temporary env file for Backend Dockerizing (is ignored)
        run: |
          echo "Mongo_username=${{secrets.MONGODB_USERNAME}}" >> backend.env
          echo "Mongo_password=${{secrets.MONGODB_PASSWORD}}" >> backend.env
          echo "Mongo_URI=${{secrets.MONGODB_URI}}" >> backend.env

      - name: Docker Build and Compose for deployment
        run: docker compose --env-file backend.env up -d --build

      - name: Making sure Backend is running
        run: |
          for i in {1..30}; do
            if curl -s http://localhost:8080/api/health > /dev/null; then
              echo "Backend is running"
              exit 0
            fi
            echo "Waiting..."
            sleep 5
          done
          echo "Backend failed"
          exit 1
      - name: Making sure Frontend is running
        run: |
          for i in {1..30}; do
            if curl -s http://localhost:5173 > /dev/null; then
              echo "Frontend is running"
              exit 0
            fi
            echo "Waiting..."
            sleep 5
          done
          echo "Frontend failed"
          exit 1

      - name: Cypress Installation
        working-directory: ./visual-compiler
        run: npm install cypress --save-dev

      - name: Run Cypress
        working-directory: ./visual-compiler
        run: npx cypress run

      - name: Docker Compose Shut down
        if: always()
<<<<<<< HEAD
        run: docker compose down
=======
        run: docker compose down

      - name: Setting up SSH for EC2 instance
        run: |
          mkdir -p ~/.ssh
          echo "${{secrets.EC2_SSH_KEY}}" > ~/.ssh/id_rsa
          chmod 600 ~/.ssh/id_rsa
          ssh-keyscan -H ${{secrets.EC2_HOST}} >> ~/.ssh/known_hosts

      - name: Copy image to instance
        run: |
          rsync -az -e "ssh -i ~/.ssh/id_rsa" ./visual-compiler docker-compose.yml backend.env ${{secrets.EC2_USER}}@${{secrets.EC2_HOST}}:/home/${{secrets.EC2_USER}}/app/

      - name: SSH into instance and Compose
        run: |
          ssh -i ~/.ssh/id_rsa ${{secrets.EC2_USER}}@${{secrets.EC2_HOST}} << EOF
            cd ~/app 

            echo "Mongo_username=${{secrets.MONGODB_USERNAME}}" >> backend.env
            echo "Mongo_password=${{secrets.MONGODB_PASSWORD}}" >> backend.env
            echo "Mongo_URI=${{secrets.MONGODB_URI}}" >> backend.env

            docker-compose down || true
            docker-compose --env-file backend.env up -d --build
          EOF
>>>>>>> 9d56b747
<|MERGE_RESOLUTION|>--- conflicted
+++ resolved
@@ -136,9 +136,6 @@
 
       - name: Docker Compose Shut down
         if: always()
-<<<<<<< HEAD
-        run: docker compose down
-=======
         run: docker compose down
 
       - name: Setting up SSH for EC2 instance
@@ -163,5 +160,4 @@
 
             docker-compose down || true
             docker-compose --env-file backend.env up -d --build
-          EOF
->>>>>>> 9d56b747
+          EOF